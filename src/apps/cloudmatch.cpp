/*
 * cloudmatch.cpp
 *
 *  Created on: May 16, 2019
 *      Author: rob
 *
 * 1) Create a grid at resoluion r for each point cloud -- mean of ground points, etc.
 * 2) Calculate the mean elevation at each cell where cells overlap.
 * 3) Build a smooth spline of differences, vertically offset all points by the local deviation at their position.
 * 4) Half resolution, goto 1. Continue until limit.
 */

#include <vector>
#include <fstream>
#include <sstream>
#include <dirent.h>
#include <sys/mman.h>

#include <pdal/PointTable.hpp>
#include <pdal/PointView.hpp>
#include <pdal/io/LasReader.hpp>
#include <pdal/io/LasWriter.hpp>
#include <pdal/io/LasHeader.hpp>
#include <pdal/Options.hpp>

#include <gdal_priv.h>
#include <ogr_spatialref.h>

#include "ds/kdtree.hpp"

constexpr int THIN = 1000;
constexpr double NODATA = -9999.0;
constexpr double MIN = std::numeric_limits<double>::lowest();
constexpr double MAX = std::numeric_limits<double>::max();

extern "C" {

	void surfit_(int* iopt, int* m, double* x, double* y, double* z, double* w,
			double* xb, double* xe, double* yb, double* ye, int* kx, int* ky,
			double* s, int* nxest, int* nyest, int* nmax, double* eps,
			int* nx, double* tx, int* ny, double* ty, double* c, double* fp,
			double* wrk1, int* lwrk1, double* wrk2, int* lwrk2, int* iwrk, int* kwrk,
			int* ier);

	void surev_(int* idim, double* tu, int* nu, double* tv, int* nv,
			double* c, double* u, int* mu, double* v, int* mv, double* f, int* mf,
			double* wrk, int* lwrk, int* iwrk, int* kwrk, int* ier);
}

<<<<<<< HEAD
class Point {
public:
	double x, y, z;
	int cls;
};

class LasFile {
public:
	pdal::PointTable m_table;
	pdal::LasReader m_reader;
	pdal::PointViewSet m_viewSet;
	pdal::PointViewPtr m_view;
	pdal::Dimension::IdList m_dims;
	pdal::LasHeader m_header;
	pdal::PointId m_ridx;
	pdal::PointId m_widx;

	LasFile(const std::string& infile) {
		pdal::Option opt("filename", infile);
		pdal::Options opts;
		opts.add(opt);
		m_reader.setOptions(opts);
		m_reader.prepare(m_table);
		m_viewSet = m_reader.execute(m_table);
		m_view = *m_viewSet.begin();
		m_dims = m_view->dims();
		m_header = m_reader.header();
		m_ridx = 0;
		m_widx = 0;
	}

	void write(const std::string& outfile) {
		pdal::Option opt("filename", outfile);
		pdal::Options opts;
		opts.add(opt);
		pdal::LasWriter writer;
		writer.setOptions(opts);
		writer.setSpatialReference(m_reader.getSpatialReference());
		writer.prepare(m_table);
		writer.execute(m_table);
	}

	void reset() {
		m_ridx = 0;
		m_widx = 0;
	}

	bool next(Point& pt) {
		if(m_ridx >= m_view->size())
			return false;
		using namespace pdal::Dimension;
		pt.x = m_view->getFieldAs<double>(Id::X, m_ridx);
		pt.y = m_view->getFieldAs<double>(Id::Y, m_ridx);
		pt.z = m_view->getFieldAs<double>(Id::Z, m_ridx);
		pt.cls = m_view->getFieldAs<int>(Id::Classification, m_ridx);
		++m_ridx;
		return true;
	}

	bool update(Point& pt) {
		if(m_widx >= m_view->size())
			return false;
		using namespace pdal::Dimension;
		m_view->setField(Id::X, m_widx, pt.x);
		m_view->setField(Id::Y, m_widx, pt.y);
		m_view->setField(Id::Z, m_widx, pt.z);
		m_view->setField(Id::Classification, m_widx, pt.cls);
		++m_widx;
		return true;
	}

	std::string projection() {
		return m_table.spatialReference().getWKT();
	}
};

class Item {
public:
	std::vector<std::string> files;
	double xmin, xmax, ymin, ymax;
	double res;
	int cols, rows;
	int validCount;
	std::vector<double> grid;		// Current calculation result.
	std::vector<int> counts;		// # Of points in cell.
	std::vector<double> std;		// Std dev of points.
	std::vector<double> diffs;		// Difference between this file and another.
	std::vector<uint8_t> fcounts;	// # Of files that contribute to cell.
	std::vector<double> smoothed;
	std::string projection;

	double* m_wrk1;
	size_t m_lwrk1;
	double* m_wrk2;
	size_t m_lwrk2;
	int* m_iwrk;
	size_t m_liwrk;

	std::vector<double> m_x;
	std::vector<double> m_y;
	std::vector<double> m_z;
	std::vector<double> m_w;

	std::vector<double> m_c;
	std::vector<double> m_tx;
	std::vector<double> m_ty;

	int m_nx;
	int m_ny;

	Item(const std::vector<std::string>& files, double xmin, double ymin, double xmax, double ymax, double res) :
		files(files),
		xmin(xmin), xmax(xmax), ymin(ymin), ymax(ymax),
		res(res),
		cols(0), rows(0),
		validCount(0),
		m_wrk1(nullptr), m_lwrk1(0),
		m_wrk2(nullptr), m_lwrk2(0),
		m_iwrk(nullptr), m_liwrk(0),
		m_nx(0), m_ny(0) {
	}

	Item(const std::vector<std::string>& files) : Item(files, MAX, MAX, MIN, MIN, 0) {}

	Item(const std::string& file) : Item(std::vector<std::string>({file}), MAX, MAX, MIN, MIN, 0) {}

	Item() : Item(std::vector<std::string>({})) {}

	Item(const Item& item) : Item(item.files, item.xmin, item.ymin, item.xmax, item.ymax, item.res) {
		grid.assign(item.grid.begin(), item.grid.end());
		counts.assign(item.counts.begin(), item.counts.end());
	}

	void extend(Item& other) {
		if(other.xmin < xmin) xmin = other.xmin;
		if(other.ymin < ymin) ymin = other.ymin;
		if(other.xmax > xmax) xmax = other.xmax;
		if(other.ymax > ymax) ymax = other.ymax;
	}

	void reset() {
		xmin = ymin = MAX;
		xmax = ymax = MIN;
	}

	void calcBounds() {
		xmin = std::floor(xmin / res) * res - res;
		ymin = std::floor(ymin / res) * res - res;
		xmax = std::ceil(xmax / res) * res + res;
		ymax = std::ceil(ymax / res) * res + res;
		cols = (int) ((xmax - xmin) / res);
		rows = (int) ((ymax - ymin) / res);
		grid.resize(cols * rows);
		counts.resize(cols * rows);
		fcounts.resize(cols * rows);
	}

	void load() {

		reset();

		{
			LasFile las(files[0]);
			projection = las.projection();
		}

		{
			int i = 0;
			for(const std::string& file : files) {
				std::cout << "Loading " << ++i << " of " << files.size() << "\n";
				LasFile las(file);
				Point pt;
				while(las.next(pt)) {
					if(pt.x < xmin) xmin = pt.x;
					if(pt.y < ymin) ymin = pt.y;
					if(pt.x > xmax) xmax = pt.x;
					if(pt.y > ymax) ymax = pt.y;
				}
			}
		}

		calcBounds();

		fill(0);
		fillCounts(0);
		fillFCounts(0);

		{
			std::vector<std::vector<bool>> fc(files.size());
			for(std::vector<bool>& f : fc) {
				f.resize(cols * rows);
				std::fill(f.begin(), f.end(), false);
			}

			size_t i = 0;
			for(const std::string& file : files) {
				LasFile las(file);
				Point pt;
				while(las.next(pt)) {
					if(pt.cls != 2)
						continue;
					double x = pt.x;
					double y = pt.y;
					double z = pt.z;
					set(x, y, get(x, y) + z);
					setCount(x, y, getCount(x, y) + 1);
					fc[i][toRow(y) * cols + toCol(x)] = true;
				}
				++i;
			}
			for(std::vector<bool>& f : fc) {
				for(size_t i = 0; i < f.size(); ++i)
					fcounts[i] += (uint8_t) f[i];
			}
=======
namespace {
	class Kpt {
	public:
		double x, y, z;
		size_t i;
		Kpt(double x, double y, double z, size_t i) :
			x(x), y(y), z(z), i(i) {}
		double operator[](int idx) const {
			if(idx % 2 == 0) {
				return x;
			} else {
				return y;
			}
		}
	};

	class Point {
	public:
		double x, y, z;
		int cls;
	};

	class LasFile {
	public:
		pdal::PointTable m_table;
		pdal::LasReader m_reader;
		pdal::PointViewSet m_viewSet;
		pdal::PointViewPtr m_view;
		pdal::Dimension::IdList m_dims;
		pdal::LasHeader m_header;
		pdal::PointId m_ridx;
		pdal::PointId m_widx;

		LasFile(const std::string& infile) {
			pdal::Option opt("filename", infile);
			pdal::Options opts;
			opts.add(opt);
			m_reader.setOptions(opts);
			m_reader.prepare(m_table);
			m_viewSet = m_reader.execute(m_table);
			m_view = *m_viewSet.begin();
			m_dims = m_view->dims();
			m_header = m_reader.header();
			m_ridx = 0;
			m_widx = 0;
>>>>>>> 5fceeb8c
		}

		void write(const std::string& outfile) {
			pdal::Option opt("filename", outfile);
			pdal::Options opts;
			opts.add(opt);
			pdal::LasWriter writer;
			writer.setOptions(opts);
			writer.setSpatialReference(m_reader.getSpatialReference());
			writer.prepare(m_table);
			writer.execute(m_table);
		}
<<<<<<< HEAD
	}

	void avg(int rad) {
		std::vector<double> tmp(grid.size());
		std::fill(tmp.begin(), tmp.end(), NODATA);
		for(int r = 0; r < rows; ++r) {
			for(int c = 0; c < cols; ++c) {
				double s = 0, v;
				int n = 0;
				for(int rr = r - rad / 2; rr < r + rad / 2 + 1; ++rr) {
					for(int cc = c - rad / 2; cc < c + rad / 2 + 1; ++cc) {
						if(cc < 0 || rr < 0 || cc >= cols || rr >= rows || (std::pow(c - cc, 2) + std::pow(r - rr, 2)) > (rad * rad) || (v = grid[rr * cols + cc]) == NODATA)
							continue;
						s += v;
						++n;
					}
				}
				tmp[r * cols + c] = n > 0 ? s / n : NODATA;
			}
		}
		grid.assign(tmp.begin(), tmp.end());
	}

	void fill(double v) {
		std::fill(grid.begin(), grid.end(), v);
	}

	void fillCounts(int v) {
		std::fill(counts.begin(), counts.end(), v);
	}

	void fillFCounts(int v) {
		std::fill(counts.begin(), counts.end(), v);
	}

	void fillStd(double v) {
		std::fill(std.begin(), std.end(), v);
	}

	bool intersects(const Item& other) {
		return !(other.xmax < xmin || other.xmin > xmax || other.ymax < ymin || other.ymin > ymax);
	}
=======
>>>>>>> 5fceeb8c

		void reset() {
			m_ridx = 0;
			m_widx = 0;
		}

		bool next(Point& pt) {
			if(m_ridx >= m_view->size())
				return false;
			using namespace pdal::Dimension;
			pt.x = m_view->getFieldAs<double>(Id::X, m_ridx);
			pt.y = m_view->getFieldAs<double>(Id::Y, m_ridx);
			pt.z = m_view->getFieldAs<double>(Id::Z, m_ridx);
			pt.cls = m_view->getFieldAs<int>(Id::Classification, m_ridx);
			++m_ridx;
			return true;
		}

<<<<<<< HEAD
		for(size_t i = 0; i < grid.size(); ++i) {
			if(counts[i] == 0) {
				std[i] = NODATA;
			} else {
				std[i] = std::sqrt(std[i] / (counts[i] - 1));
				++validCount;
			}
=======
		bool update(Point& pt) {
			if(m_widx >= m_view->size())
				return false;
			using namespace pdal::Dimension;
			m_view->setField(Id::X, m_widx, pt.x);
			m_view->setField(Id::Y, m_widx, pt.y);
			m_view->setField(Id::Z, m_widx, pt.z);
			m_view->setField(Id::Classification, m_widx, pt.cls);
			++m_widx;
			return true;
>>>>>>> 5fceeb8c
		}

<<<<<<< HEAD
	int toX(int col) {
		return xmin + col * res + res * 0.5;
	}

	int toY(int row) {
		return ymin + row * res + res * 0.5;
	}

	void set(double x, double y, double v) {
		set(toCol(x), toRow(y), v);
	}

	void set(int col, int row, double v) {
		if(col >= 0 && col < cols && row >= 0 && row < rows)
			grid[row * cols + col] = v;
	}

	void setCount(double x, double y, int v) {
		setCount(toCol(x), toRow(y), v);
	}

	void setCount(int col, int row, int v) {
		if(col >= 0 && col < cols && row >= 0 && row < rows)
			counts[row * cols + col] = v;
	}

	void setStd(double x, double y, double v) {
		setStd(toCol(x), toRow(y), v);
	}

	void setStd(int col, int row, double v) {
		if(col >= 0 && col < cols && row >= 0 && row < rows)
			std[row * cols + col] = v;
	}

	void setSmoothed(double x, double y, double v) {
		setSmoothed(toCol(x), toRow(y), v);
	}

	void setSmoothed(int col, int row, double v) {
		if(col >= 0 && col < cols && row >= 0 && row < rows)
			smoothed[row * cols + col] = v;
	}

	double get(double x, double y) {
		return get(toCol(x), toRow(y));
	}

	double get(int col, int row) {
		if(col >= 0 && col < cols && row >= 0 && row < rows) {
			return grid[row * cols + col];
		} else {
			return NODATA;
=======
		std::string projection() {
			return m_table.spatialReference().getWKT();
>>>>>>> 5fceeb8c
		}
	};

	class Item {
	public:
		std::unique_ptr<geo::ds::KDTree<Kpt>> tree;
		std::string file;

		Item(const std::string& file) : file(file) {}

		void unload() {
			if(tree.get())
				tree->destroy();
		}

<<<<<<< HEAD
	double getSmoothed(double x, double y) {
		return getSmoothed(toCol(x), toRow(y));
	}

	double getSmoothed(int col, int row) {
		if(col >= 0 && col < cols && row >= 0 && row < rows) {
			return smoothed[row * cols + col];
		} else {
			return 0;
		}
	}

	/**
	 * \param overlap Only use points with >1 contributing file. Weight by # of files.
	 */
	void splineSmooth(double smooth, bool overlap = false) {

		stats();

		if(smooth == 0)
			smooth = validCount * 2;

		uint8_t maxfc = 1;
		for(uint8_t c : fcounts) {
			if(c > maxfc)
				maxfc = c;
		}

		int iopt = 0;
		int kx = 3;
		int ky = 3;
		double eps = std::numeric_limits<double>::min();

		m_x.resize(0);
		m_y.resize(0);
		m_z.resize(0);
		m_w.resize(0);

		double minx = MAX, miny = MAX;
		double maxx = MIN, maxy = MIN;
		double x, y;
		int m = 0, fc = 1;
		double gs, gv;
		for(int r = 0; r < rows; ++r) {
			for(int c = 0; c < cols; ++c) {
				if((gv = get(c, r)) != NODATA && (gs = getStd(c, r)) > 0) {
					if(overlap && (fc = fcounts[r * cols + c]) < 2)
						continue;
					x = toX(c);
					y = toY(r);
					m_x.push_back(x);
					m_y.push_back(y);
					m_z.push_back(gv);
					m_w.push_back(gs * ((double) maxfc / fc));	// Use the inverse of the suggested to de-weight high std areas; optionally weight by fcount.
					if(x < minx) minx = x;
					if(x > maxx) maxx = x;
					if(y < miny) miny = y;
					if(y > maxy) maxy = y;
					++m;
				}
=======
		void load() {
			tree.reset(new geo::ds::KDTree<Kpt>(2));
			LasFile las(file);
			Point pt;
			size_t i = 0;
			while(las.next(pt)) {
				if(pt.cls == 2)
					tree->add(new Kpt(pt.x, pt.y, pt.z, i));
				++i;
>>>>>>> 5fceeb8c
			}
			tree->build();
		}

<<<<<<< HEAD
		minx -= res / 2;
		miny -= res / 2;
		maxx += res / 2;
		maxy += res / 2;

		int nxest = (int) std::ceil(kx + 1.0 + std::sqrt(m / 2.0));
		int nyest = (int) std::ceil(ky + 1.0 + std::sqrt(m / 2.0));
		int nmax = std::max(std::max(m, nxest), nyest);

		m_c.resize((nxest - kx - 1) * (nyest - ky - 1));
		m_tx.resize(m);
		m_ty.resize(m);

		double fp;

		int u = nxest - kx - 1;
		int v = nyest - ky - 1;
		int km = std::max(kx, ky) + 1;
		int ne = std::max(nxest, nyest);
		int bx = kx * v + ky + 1;
		int by = ky * u + kx +1;
		int b1, b2;
		if(bx <= by) {
			b1 = bx;
			b2 = b1 + v - ky;
		} else {
			b1 = by;
			b2 = b1 + u - kx;
		}

		if(m_wrk1)
			munmap(m_wrk1, m_lwrk1);
		m_lwrk1 = u * v * (2 + b1 + b2) + 2 * (u + v + km * (m + ne) + ne - kx - ky) + b2 + 1;
		//m_wrk1.resize(lwrk1);
		m_wrk1 = (double*) mmap(0, m_lwrk1 * sizeof(double), PROT_READ|PROT_WRITE, MAP_PRIVATE|MAP_ANONYMOUS, -1, 0);

		if(m_wrk2)
			munmap(m_wrk2, m_lwrk2);
		m_lwrk2 = u * v * (b2 + 1) + b2;
		//m_wrk2.resize(lwrk2);
		m_wrk2 = (double*) mmap(0, m_lwrk2 * sizeof(double), PROT_READ|PROT_WRITE, MAP_PRIVATE|MAP_ANONYMOUS, -1, 0);

		if(m_iwrk)
			munmap(m_iwrk, m_liwrk);
		m_liwrk = m + (nxest - 2 * kx - 1) * (nyest - 2 * ky - 1);
		//m_iwrk.resize(kwrk);
		m_iwrk = (int*) mmap(0, m_liwrk * sizeof(int), PROT_READ|PROT_WRITE, MAP_PRIVATE|MAP_ANONYMOUS, -1, 0);

		int ier, iter = 0;
		do {
			surfit_(&iopt, &m, m_x.data(), m_y.data(), m_z.data(), m_w.data(),
					&minx, &maxx, &miny, &maxy, &kx, &ky,
					&smooth, &nxest, &nyest, &nmax, &eps,
					&m_nx, m_tx.data(), &m_ny, m_ty.data(), m_c.data(), &fp,
					m_wrk1, (int*) &m_lwrk1, m_wrk2, (int*) &m_lwrk2, m_iwrk, (int*) &m_liwrk,	// Dangerous converstion to int.
					&ier);
			std::cerr << "ier : " << ier << "\n";
			if(ier == 1) {
				smooth *= 3;
			} else if(ier == 4) {
				smooth *= 10;
			} else if(ier < 0) {
				smooth *= 0.1;
			} else if(ier > 5) {
				throw std::runtime_error("Smoothing failed");
			} else if(ier == 0) {
				break;
			}
			++iter;
		} while(iter < 100);

	}

	void smooth() {

		int idim = 1;

		m_x.resize(cols); // A single row.
		m_y.resize(rows);

		for(int c = 0; c < cols; ++c)
			m_x[c] = toX(c);
		for(int r = 0; r < rows; ++r)
			m_y[r] = toY(r);

		int mf = cols * rows * idim;
		m_z.resize(mf);

		if(m_wrk1)
			munmap(m_wrk1, m_lwrk1);
		m_lwrk1 = cols * rows * 4;
		//m_wrk1.resize(lwrk1);
		m_wrk1 = (double*) mmap(0, m_lwrk1 * sizeof(double), PROT_READ|PROT_WRITE, MAP_PRIVATE|MAP_ANONYMOUS, -1, 0);

		if(m_iwrk)
			munmap(m_iwrk, m_liwrk);
		m_liwrk = cols * rows;
		//m_iwrk.resize(kwrk);
		m_iwrk = (int*) mmap(0, m_liwrk * sizeof(int), PROT_READ|PROT_WRITE, MAP_PRIVATE|MAP_ANONYMOUS, -1, 0);

		int ier;

		surev_(&idim, m_tx.data(), &m_nx, m_ty.data(), &m_ny, m_c.data(),
				m_x.data(), &cols, m_y.data(), &rows, m_z.data(), &mf,
				m_wrk1, (int*) &m_lwrk1, m_iwrk, (int*) &m_liwrk, &ier);

		smoothed.resize(cols * rows);

		fill(NODATA);
		for(int c = 0; c < cols; ++c) {
			for(int r = 0; r < rows; ++r) {
				if(getCount(m_x[c], m_y[r]) > 0) {
					setSmoothed(m_x[c], m_y[r], m_z[c * rows + r]); // Note: z is transposed from usual.
				} else {
					setSmoothed(m_x[c], m_y[r], NODATA);
				}
			}
=======
		double wavg(std::vector<Kpt*> pts, std::vector<double> dist, double rad) {
			double s = 0, w = 0;
			for(size_t i  = 0; i < pts.size(); ++i) {
				s += pts[0]->z * (dist[i] / rad);
				w += dist[i] / rad;
			}
			return w > 0 ? s / w : std::nan("");
>>>>>>> 5fceeb8c
		}

<<<<<<< HEAD
	void save(std::vector<double>& data, const std::string& outfile) {
		GDALAllRegister();
		GDALDriverManager* dm = GetGDALDriverManager();
		GDALDriver* drv = dm->GetDriverByName("GTiff");
		GDALDataset* ds = drv->Create(outfile.c_str(), cols, rows, 1, GDT_Float32, 0);
		const char* proj = projection.c_str();
		ds->SetProjection(proj);
		GDALRasterBand* b = ds->GetRasterBand(1);
		b->SetNoDataValue(NODATA);
		if(CE_None != b->RasterIO(GF_Write, 0, 0, cols, rows, data.data(), cols, rows, GDT_Float64, 0, 0, 0))
			throw std::runtime_error("Failed to write band 1.");
	}

	void save(const std::string& outfile) {
		GDALAllRegister();
		GDALDriverManager* dm = GetGDALDriverManager();
		GDALDriver* drv = dm->GetDriverByName("GTiff");
		int bands = 0;
		if(!grid.empty()) bands++;
		if(!std.empty()) bands++;
		if(!counts.empty()) bands++;
		if(!diffs.empty()) bands++;
		if(!smoothed.empty()) bands++;
		GDALDataset* ds = drv->Create(outfile.c_str(), cols, rows, bands, GDT_Float32, 0);
		const char* proj = projection.c_str();
		ds->SetProjection(proj);
		int b = 1;
		GDALRasterBand* b1 = ds->GetRasterBand(b++);
		b1->SetNoDataValue(NODATA);
		if(CE_None != b1->RasterIO(GF_Write, 0, 0, cols, rows, counts.data(), cols, rows, GDT_Int32, 0, 0, 0))
			throw std::runtime_error("Failed to write band 1.");
		if(!std.empty()) {
			GDALRasterBand* b2 = ds->GetRasterBand(b++);
			b2->SetNoDataValue(NODATA);
			if(CE_None != b2->RasterIO(GF_Write, 0, 0, cols, rows, std.data(), cols, rows, GDT_Float64, 0, 0, 0))
				throw std::runtime_error("Failed to write band 2.");
		}
		if(!diffs.empty()) {
			GDALRasterBand* b2 = ds->GetRasterBand(b++);
			b2->SetNoDataValue(NODATA);
			if(CE_None != b2->RasterIO(GF_Write, 0, 0, cols, rows, diffs.data(), cols, rows, GDT_Float64, 0, 0, 0))
				throw std::runtime_error("Failed to write band 2.");
		}
		if(!smoothed.empty()) {
			GDALRasterBand* b2 = ds->GetRasterBand(b++);
			b2->SetNoDataValue(NODATA);
			if(CE_None != b2->RasterIO(GF_Write, 0, 0, cols, rows, smoothed.data(), cols, rows, GDT_Float64, 0, 0, 0))
				throw std::runtime_error("Failed to write band 2.");
		}
		GDALRasterBand* b3 = ds->GetRasterBand(b++);
		b3->SetNoDataValue(NODATA);
		if(CE_None != b3->RasterIO(GF_Write, 0, 0, cols, rows, grid.data(), cols, rows, GDT_Float64, 0, 0, 0))
			throw std::runtime_error("Failed to write band 2.");
		GDALClose(ds);
	}

	void adjust(Item& ref, const std::string& outfile) {
		adjust(ref, std::vector<std::string>({outfile}));
	}

	void adjust(Item& ref, const std::vector<std::string>& outfiles) {
		for(size_t i = 0; i < files.size(); ++i) {
			LasFile las(files[i]);
=======
		void adjustTo(Item& ref, const std::string& outfile) {
			std::vector<Kpt*> a;
			std::vector<double> da;
			std::vector<Kpt*> b;
			std::vector<double> db;
			LasFile las(file);
>>>>>>> 5fceeb8c
			Point pt;
			size_t i = 0;
			double rad = 100;
			while(las.next(pt)) {
				Kpt kpt(pt.x, pt.y, pt.z, i);
				tree->radSearch(kpt, rad, 0, std::back_inserter(a), std::back_inserter(da));
				ref.tree->radSearch(kpt, rad, 0, std::back_inserter(b), std::back_inserter(db));
				double za = wavg(a, da, rad);
				double zb = wavg(b, db, rad);
				if(std::isnan(za) || std::isnan(zb)) {
					std::cerr << "nan\n";
					pt.cls = 7;
				} else {
					pt.z += (zb - za);
				}
				las.update(pt);
			}
			las.write(outfile);
		}

		~Item() {
		}
	};

	std::string makeFile(const std::string& outdir, const std::string& tpl, double res, int i, const std::string& ext) {
		std::stringstream ss;
		ss << outdir << "/" << tpl << "_" << res << "_" << i << ext;
		return ss.str();
	}

	std::vector<std::string> getFiles(const std::string& dirname) {
		std::vector<std::string> files;
		DIR *dir;
		struct dirent *ent;
		if ((dir = opendir (dirname.c_str())) != NULL) {
		  /* print all the files and directories within directory */
		  while ((ent = readdir (dir)) != NULL) {
			  std::string file = dirname + "/" + ent->d_name;
			  if(file.substr(file.size() - 4, std::string::npos) == ".las")
				  files.push_back(file);
		  }
		  closedir (dir);
		} else {
		  /* could not open directory */
		  perror ("");
		}
		return files;
	}
}

int main(int argc, char** argv) {

<<<<<<< HEAD
	double res = 10;
	double rad = 500;
	std::string outdir;
	std::vector<std::string> las;

	for(int i = 1; i < argc - 3; ++i) {
		std::string arg = argv[i];
		if(arg == "-f") {
			std::vector<std::string> files = getFiles(std::string(argv[++i]));
			int i = 0;
			for(const std::string& file : files) {
				las.emplace_back(file);
				if(++i > 2) break;
			}
=======
	std::string outfile;
	std::string adjfile;
	std::string reffile;

	for(int i = 1; i < argc - 3; ++i) {
		std::string arg = argv[i];
		if(arg == "-a") {
			adjfile = argv[++i];
>>>>>>> 5fceeb8c
			continue;
		} else if(arg == "-r") {
			reffile = argv[++i];
			continue;
		} else if(arg == "-o") {
			outfile = argv[++i];
		}
	}

	Item ref(reffile);
	ref.load();
<<<<<<< HEAD
	ref.avg((int) std::ceil(rad / res / 2));
	//ref.splineSmooth(0);
	//ref.smooth();
	ref.save(makeFile(outdir, "ref_smooth", res, 0, ".tif"));
	return 0;

	int i = 0;
	for(const std::string& f : las) {
		Item item(f);
		item.res = res;
		item.load();
		item.splineSmooth(0);
		item.smooth();
		item.save(makeFile(outdir, "item_smooth", res, ++i, ".tif"));
		item.adjust(ref, makeFile(outdir, "las", res, ++i, ".las"));
	}
=======
>>>>>>> 5fceeb8c

	Item adj(adjfile);
	adj.load();

	adj.adjustTo(ref, outfile);
}<|MERGE_RESOLUTION|>--- conflicted
+++ resolved
@@ -47,222 +47,6 @@
 			double* wrk, int* lwrk, int* iwrk, int* kwrk, int* ier);
 }
 
-<<<<<<< HEAD
-class Point {
-public:
-	double x, y, z;
-	int cls;
-};
-
-class LasFile {
-public:
-	pdal::PointTable m_table;
-	pdal::LasReader m_reader;
-	pdal::PointViewSet m_viewSet;
-	pdal::PointViewPtr m_view;
-	pdal::Dimension::IdList m_dims;
-	pdal::LasHeader m_header;
-	pdal::PointId m_ridx;
-	pdal::PointId m_widx;
-
-	LasFile(const std::string& infile) {
-		pdal::Option opt("filename", infile);
-		pdal::Options opts;
-		opts.add(opt);
-		m_reader.setOptions(opts);
-		m_reader.prepare(m_table);
-		m_viewSet = m_reader.execute(m_table);
-		m_view = *m_viewSet.begin();
-		m_dims = m_view->dims();
-		m_header = m_reader.header();
-		m_ridx = 0;
-		m_widx = 0;
-	}
-
-	void write(const std::string& outfile) {
-		pdal::Option opt("filename", outfile);
-		pdal::Options opts;
-		opts.add(opt);
-		pdal::LasWriter writer;
-		writer.setOptions(opts);
-		writer.setSpatialReference(m_reader.getSpatialReference());
-		writer.prepare(m_table);
-		writer.execute(m_table);
-	}
-
-	void reset() {
-		m_ridx = 0;
-		m_widx = 0;
-	}
-
-	bool next(Point& pt) {
-		if(m_ridx >= m_view->size())
-			return false;
-		using namespace pdal::Dimension;
-		pt.x = m_view->getFieldAs<double>(Id::X, m_ridx);
-		pt.y = m_view->getFieldAs<double>(Id::Y, m_ridx);
-		pt.z = m_view->getFieldAs<double>(Id::Z, m_ridx);
-		pt.cls = m_view->getFieldAs<int>(Id::Classification, m_ridx);
-		++m_ridx;
-		return true;
-	}
-
-	bool update(Point& pt) {
-		if(m_widx >= m_view->size())
-			return false;
-		using namespace pdal::Dimension;
-		m_view->setField(Id::X, m_widx, pt.x);
-		m_view->setField(Id::Y, m_widx, pt.y);
-		m_view->setField(Id::Z, m_widx, pt.z);
-		m_view->setField(Id::Classification, m_widx, pt.cls);
-		++m_widx;
-		return true;
-	}
-
-	std::string projection() {
-		return m_table.spatialReference().getWKT();
-	}
-};
-
-class Item {
-public:
-	std::vector<std::string> files;
-	double xmin, xmax, ymin, ymax;
-	double res;
-	int cols, rows;
-	int validCount;
-	std::vector<double> grid;		// Current calculation result.
-	std::vector<int> counts;		// # Of points in cell.
-	std::vector<double> std;		// Std dev of points.
-	std::vector<double> diffs;		// Difference between this file and another.
-	std::vector<uint8_t> fcounts;	// # Of files that contribute to cell.
-	std::vector<double> smoothed;
-	std::string projection;
-
-	double* m_wrk1;
-	size_t m_lwrk1;
-	double* m_wrk2;
-	size_t m_lwrk2;
-	int* m_iwrk;
-	size_t m_liwrk;
-
-	std::vector<double> m_x;
-	std::vector<double> m_y;
-	std::vector<double> m_z;
-	std::vector<double> m_w;
-
-	std::vector<double> m_c;
-	std::vector<double> m_tx;
-	std::vector<double> m_ty;
-
-	int m_nx;
-	int m_ny;
-
-	Item(const std::vector<std::string>& files, double xmin, double ymin, double xmax, double ymax, double res) :
-		files(files),
-		xmin(xmin), xmax(xmax), ymin(ymin), ymax(ymax),
-		res(res),
-		cols(0), rows(0),
-		validCount(0),
-		m_wrk1(nullptr), m_lwrk1(0),
-		m_wrk2(nullptr), m_lwrk2(0),
-		m_iwrk(nullptr), m_liwrk(0),
-		m_nx(0), m_ny(0) {
-	}
-
-	Item(const std::vector<std::string>& files) : Item(files, MAX, MAX, MIN, MIN, 0) {}
-
-	Item(const std::string& file) : Item(std::vector<std::string>({file}), MAX, MAX, MIN, MIN, 0) {}
-
-	Item() : Item(std::vector<std::string>({})) {}
-
-	Item(const Item& item) : Item(item.files, item.xmin, item.ymin, item.xmax, item.ymax, item.res) {
-		grid.assign(item.grid.begin(), item.grid.end());
-		counts.assign(item.counts.begin(), item.counts.end());
-	}
-
-	void extend(Item& other) {
-		if(other.xmin < xmin) xmin = other.xmin;
-		if(other.ymin < ymin) ymin = other.ymin;
-		if(other.xmax > xmax) xmax = other.xmax;
-		if(other.ymax > ymax) ymax = other.ymax;
-	}
-
-	void reset() {
-		xmin = ymin = MAX;
-		xmax = ymax = MIN;
-	}
-
-	void calcBounds() {
-		xmin = std::floor(xmin / res) * res - res;
-		ymin = std::floor(ymin / res) * res - res;
-		xmax = std::ceil(xmax / res) * res + res;
-		ymax = std::ceil(ymax / res) * res + res;
-		cols = (int) ((xmax - xmin) / res);
-		rows = (int) ((ymax - ymin) / res);
-		grid.resize(cols * rows);
-		counts.resize(cols * rows);
-		fcounts.resize(cols * rows);
-	}
-
-	void load() {
-
-		reset();
-
-		{
-			LasFile las(files[0]);
-			projection = las.projection();
-		}
-
-		{
-			int i = 0;
-			for(const std::string& file : files) {
-				std::cout << "Loading " << ++i << " of " << files.size() << "\n";
-				LasFile las(file);
-				Point pt;
-				while(las.next(pt)) {
-					if(pt.x < xmin) xmin = pt.x;
-					if(pt.y < ymin) ymin = pt.y;
-					if(pt.x > xmax) xmax = pt.x;
-					if(pt.y > ymax) ymax = pt.y;
-				}
-			}
-		}
-
-		calcBounds();
-
-		fill(0);
-		fillCounts(0);
-		fillFCounts(0);
-
-		{
-			std::vector<std::vector<bool>> fc(files.size());
-			for(std::vector<bool>& f : fc) {
-				f.resize(cols * rows);
-				std::fill(f.begin(), f.end(), false);
-			}
-
-			size_t i = 0;
-			for(const std::string& file : files) {
-				LasFile las(file);
-				Point pt;
-				while(las.next(pt)) {
-					if(pt.cls != 2)
-						continue;
-					double x = pt.x;
-					double y = pt.y;
-					double z = pt.z;
-					set(x, y, get(x, y) + z);
-					setCount(x, y, getCount(x, y) + 1);
-					fc[i][toRow(y) * cols + toCol(x)] = true;
-				}
-				++i;
-			}
-			for(std::vector<bool>& f : fc) {
-				for(size_t i = 0; i < f.size(); ++i)
-					fcounts[i] += (uint8_t) f[i];
-			}
-=======
 namespace {
 	class Kpt {
 	public:
@@ -308,7 +92,6 @@
 			m_header = m_reader.header();
 			m_ridx = 0;
 			m_widx = 0;
->>>>>>> 5fceeb8c
 		}
 
 		void write(const std::string& outfile) {
@@ -321,51 +104,6 @@
 			writer.prepare(m_table);
 			writer.execute(m_table);
 		}
-<<<<<<< HEAD
-	}
-
-	void avg(int rad) {
-		std::vector<double> tmp(grid.size());
-		std::fill(tmp.begin(), tmp.end(), NODATA);
-		for(int r = 0; r < rows; ++r) {
-			for(int c = 0; c < cols; ++c) {
-				double s = 0, v;
-				int n = 0;
-				for(int rr = r - rad / 2; rr < r + rad / 2 + 1; ++rr) {
-					for(int cc = c - rad / 2; cc < c + rad / 2 + 1; ++cc) {
-						if(cc < 0 || rr < 0 || cc >= cols || rr >= rows || (std::pow(c - cc, 2) + std::pow(r - rr, 2)) > (rad * rad) || (v = grid[rr * cols + cc]) == NODATA)
-							continue;
-						s += v;
-						++n;
-					}
-				}
-				tmp[r * cols + c] = n > 0 ? s / n : NODATA;
-			}
-		}
-		grid.assign(tmp.begin(), tmp.end());
-	}
-
-	void fill(double v) {
-		std::fill(grid.begin(), grid.end(), v);
-	}
-
-	void fillCounts(int v) {
-		std::fill(counts.begin(), counts.end(), v);
-	}
-
-	void fillFCounts(int v) {
-		std::fill(counts.begin(), counts.end(), v);
-	}
-
-	void fillStd(double v) {
-		std::fill(std.begin(), std.end(), v);
-	}
-
-	bool intersects(const Item& other) {
-		return !(other.xmax < xmin || other.xmin > xmax || other.ymax < ymin || other.ymin > ymax);
-	}
-=======
->>>>>>> 5fceeb8c
 
 		void reset() {
 			m_ridx = 0;
@@ -384,15 +122,6 @@
 			return true;
 		}
 
-<<<<<<< HEAD
-		for(size_t i = 0; i < grid.size(); ++i) {
-			if(counts[i] == 0) {
-				std[i] = NODATA;
-			} else {
-				std[i] = std::sqrt(std[i] / (counts[i] - 1));
-				++validCount;
-			}
-=======
 		bool update(Point& pt) {
 			if(m_widx >= m_view->size())
 				return false;
@@ -403,67 +132,10 @@
 			m_view->setField(Id::Classification, m_widx, pt.cls);
 			++m_widx;
 			return true;
->>>>>>> 5fceeb8c
-		}
-
-<<<<<<< HEAD
-	int toX(int col) {
-		return xmin + col * res + res * 0.5;
-	}
-
-	int toY(int row) {
-		return ymin + row * res + res * 0.5;
-	}
-
-	void set(double x, double y, double v) {
-		set(toCol(x), toRow(y), v);
-	}
-
-	void set(int col, int row, double v) {
-		if(col >= 0 && col < cols && row >= 0 && row < rows)
-			grid[row * cols + col] = v;
-	}
-
-	void setCount(double x, double y, int v) {
-		setCount(toCol(x), toRow(y), v);
-	}
-
-	void setCount(int col, int row, int v) {
-		if(col >= 0 && col < cols && row >= 0 && row < rows)
-			counts[row * cols + col] = v;
-	}
-
-	void setStd(double x, double y, double v) {
-		setStd(toCol(x), toRow(y), v);
-	}
-
-	void setStd(int col, int row, double v) {
-		if(col >= 0 && col < cols && row >= 0 && row < rows)
-			std[row * cols + col] = v;
-	}
-
-	void setSmoothed(double x, double y, double v) {
-		setSmoothed(toCol(x), toRow(y), v);
-	}
-
-	void setSmoothed(int col, int row, double v) {
-		if(col >= 0 && col < cols && row >= 0 && row < rows)
-			smoothed[row * cols + col] = v;
-	}
-
-	double get(double x, double y) {
-		return get(toCol(x), toRow(y));
-	}
-
-	double get(int col, int row) {
-		if(col >= 0 && col < cols && row >= 0 && row < rows) {
-			return grid[row * cols + col];
-		} else {
-			return NODATA;
-=======
+		}
+
 		std::string projection() {
 			return m_table.spatialReference().getWKT();
->>>>>>> 5fceeb8c
 		}
 	};
 
@@ -479,68 +151,6 @@
 				tree->destroy();
 		}
 
-<<<<<<< HEAD
-	double getSmoothed(double x, double y) {
-		return getSmoothed(toCol(x), toRow(y));
-	}
-
-	double getSmoothed(int col, int row) {
-		if(col >= 0 && col < cols && row >= 0 && row < rows) {
-			return smoothed[row * cols + col];
-		} else {
-			return 0;
-		}
-	}
-
-	/**
-	 * \param overlap Only use points with >1 contributing file. Weight by # of files.
-	 */
-	void splineSmooth(double smooth, bool overlap = false) {
-
-		stats();
-
-		if(smooth == 0)
-			smooth = validCount * 2;
-
-		uint8_t maxfc = 1;
-		for(uint8_t c : fcounts) {
-			if(c > maxfc)
-				maxfc = c;
-		}
-
-		int iopt = 0;
-		int kx = 3;
-		int ky = 3;
-		double eps = std::numeric_limits<double>::min();
-
-		m_x.resize(0);
-		m_y.resize(0);
-		m_z.resize(0);
-		m_w.resize(0);
-
-		double minx = MAX, miny = MAX;
-		double maxx = MIN, maxy = MIN;
-		double x, y;
-		int m = 0, fc = 1;
-		double gs, gv;
-		for(int r = 0; r < rows; ++r) {
-			for(int c = 0; c < cols; ++c) {
-				if((gv = get(c, r)) != NODATA && (gs = getStd(c, r)) > 0) {
-					if(overlap && (fc = fcounts[r * cols + c]) < 2)
-						continue;
-					x = toX(c);
-					y = toY(r);
-					m_x.push_back(x);
-					m_y.push_back(y);
-					m_z.push_back(gv);
-					m_w.push_back(gs * ((double) maxfc / fc));	// Use the inverse of the suggested to de-weight high std areas; optionally weight by fcount.
-					if(x < minx) minx = x;
-					if(x > maxx) maxx = x;
-					if(y < miny) miny = y;
-					if(y > maxy) maxy = y;
-					++m;
-				}
-=======
 		void load() {
 			tree.reset(new geo::ds::KDTree<Kpt>(2));
 			LasFile las(file);
@@ -550,130 +160,10 @@
 				if(pt.cls == 2)
 					tree->add(new Kpt(pt.x, pt.y, pt.z, i));
 				++i;
->>>>>>> 5fceeb8c
 			}
 			tree->build();
 		}
 
-<<<<<<< HEAD
-		minx -= res / 2;
-		miny -= res / 2;
-		maxx += res / 2;
-		maxy += res / 2;
-
-		int nxest = (int) std::ceil(kx + 1.0 + std::sqrt(m / 2.0));
-		int nyest = (int) std::ceil(ky + 1.0 + std::sqrt(m / 2.0));
-		int nmax = std::max(std::max(m, nxest), nyest);
-
-		m_c.resize((nxest - kx - 1) * (nyest - ky - 1));
-		m_tx.resize(m);
-		m_ty.resize(m);
-
-		double fp;
-
-		int u = nxest - kx - 1;
-		int v = nyest - ky - 1;
-		int km = std::max(kx, ky) + 1;
-		int ne = std::max(nxest, nyest);
-		int bx = kx * v + ky + 1;
-		int by = ky * u + kx +1;
-		int b1, b2;
-		if(bx <= by) {
-			b1 = bx;
-			b2 = b1 + v - ky;
-		} else {
-			b1 = by;
-			b2 = b1 + u - kx;
-		}
-
-		if(m_wrk1)
-			munmap(m_wrk1, m_lwrk1);
-		m_lwrk1 = u * v * (2 + b1 + b2) + 2 * (u + v + km * (m + ne) + ne - kx - ky) + b2 + 1;
-		//m_wrk1.resize(lwrk1);
-		m_wrk1 = (double*) mmap(0, m_lwrk1 * sizeof(double), PROT_READ|PROT_WRITE, MAP_PRIVATE|MAP_ANONYMOUS, -1, 0);
-
-		if(m_wrk2)
-			munmap(m_wrk2, m_lwrk2);
-		m_lwrk2 = u * v * (b2 + 1) + b2;
-		//m_wrk2.resize(lwrk2);
-		m_wrk2 = (double*) mmap(0, m_lwrk2 * sizeof(double), PROT_READ|PROT_WRITE, MAP_PRIVATE|MAP_ANONYMOUS, -1, 0);
-
-		if(m_iwrk)
-			munmap(m_iwrk, m_liwrk);
-		m_liwrk = m + (nxest - 2 * kx - 1) * (nyest - 2 * ky - 1);
-		//m_iwrk.resize(kwrk);
-		m_iwrk = (int*) mmap(0, m_liwrk * sizeof(int), PROT_READ|PROT_WRITE, MAP_PRIVATE|MAP_ANONYMOUS, -1, 0);
-
-		int ier, iter = 0;
-		do {
-			surfit_(&iopt, &m, m_x.data(), m_y.data(), m_z.data(), m_w.data(),
-					&minx, &maxx, &miny, &maxy, &kx, &ky,
-					&smooth, &nxest, &nyest, &nmax, &eps,
-					&m_nx, m_tx.data(), &m_ny, m_ty.data(), m_c.data(), &fp,
-					m_wrk1, (int*) &m_lwrk1, m_wrk2, (int*) &m_lwrk2, m_iwrk, (int*) &m_liwrk,	// Dangerous converstion to int.
-					&ier);
-			std::cerr << "ier : " << ier << "\n";
-			if(ier == 1) {
-				smooth *= 3;
-			} else if(ier == 4) {
-				smooth *= 10;
-			} else if(ier < 0) {
-				smooth *= 0.1;
-			} else if(ier > 5) {
-				throw std::runtime_error("Smoothing failed");
-			} else if(ier == 0) {
-				break;
-			}
-			++iter;
-		} while(iter < 100);
-
-	}
-
-	void smooth() {
-
-		int idim = 1;
-
-		m_x.resize(cols); // A single row.
-		m_y.resize(rows);
-
-		for(int c = 0; c < cols; ++c)
-			m_x[c] = toX(c);
-		for(int r = 0; r < rows; ++r)
-			m_y[r] = toY(r);
-
-		int mf = cols * rows * idim;
-		m_z.resize(mf);
-
-		if(m_wrk1)
-			munmap(m_wrk1, m_lwrk1);
-		m_lwrk1 = cols * rows * 4;
-		//m_wrk1.resize(lwrk1);
-		m_wrk1 = (double*) mmap(0, m_lwrk1 * sizeof(double), PROT_READ|PROT_WRITE, MAP_PRIVATE|MAP_ANONYMOUS, -1, 0);
-
-		if(m_iwrk)
-			munmap(m_iwrk, m_liwrk);
-		m_liwrk = cols * rows;
-		//m_iwrk.resize(kwrk);
-		m_iwrk = (int*) mmap(0, m_liwrk * sizeof(int), PROT_READ|PROT_WRITE, MAP_PRIVATE|MAP_ANONYMOUS, -1, 0);
-
-		int ier;
-
-		surev_(&idim, m_tx.data(), &m_nx, m_ty.data(), &m_ny, m_c.data(),
-				m_x.data(), &cols, m_y.data(), &rows, m_z.data(), &mf,
-				m_wrk1, (int*) &m_lwrk1, m_iwrk, (int*) &m_liwrk, &ier);
-
-		smoothed.resize(cols * rows);
-
-		fill(NODATA);
-		for(int c = 0; c < cols; ++c) {
-			for(int r = 0; r < rows; ++r) {
-				if(getCount(m_x[c], m_y[r]) > 0) {
-					setSmoothed(m_x[c], m_y[r], m_z[c * rows + r]); // Note: z is transposed from usual.
-				} else {
-					setSmoothed(m_x[c], m_y[r], NODATA);
-				}
-			}
-=======
 		double wavg(std::vector<Kpt*> pts, std::vector<double> dist, double rad) {
 			double s = 0, w = 0;
 			for(size_t i  = 0; i < pts.size(); ++i) {
@@ -681,81 +171,14 @@
 				w += dist[i] / rad;
 			}
 			return w > 0 ? s / w : std::nan("");
->>>>>>> 5fceeb8c
-		}
-
-<<<<<<< HEAD
-	void save(std::vector<double>& data, const std::string& outfile) {
-		GDALAllRegister();
-		GDALDriverManager* dm = GetGDALDriverManager();
-		GDALDriver* drv = dm->GetDriverByName("GTiff");
-		GDALDataset* ds = drv->Create(outfile.c_str(), cols, rows, 1, GDT_Float32, 0);
-		const char* proj = projection.c_str();
-		ds->SetProjection(proj);
-		GDALRasterBand* b = ds->GetRasterBand(1);
-		b->SetNoDataValue(NODATA);
-		if(CE_None != b->RasterIO(GF_Write, 0, 0, cols, rows, data.data(), cols, rows, GDT_Float64, 0, 0, 0))
-			throw std::runtime_error("Failed to write band 1.");
-	}
-
-	void save(const std::string& outfile) {
-		GDALAllRegister();
-		GDALDriverManager* dm = GetGDALDriverManager();
-		GDALDriver* drv = dm->GetDriverByName("GTiff");
-		int bands = 0;
-		if(!grid.empty()) bands++;
-		if(!std.empty()) bands++;
-		if(!counts.empty()) bands++;
-		if(!diffs.empty()) bands++;
-		if(!smoothed.empty()) bands++;
-		GDALDataset* ds = drv->Create(outfile.c_str(), cols, rows, bands, GDT_Float32, 0);
-		const char* proj = projection.c_str();
-		ds->SetProjection(proj);
-		int b = 1;
-		GDALRasterBand* b1 = ds->GetRasterBand(b++);
-		b1->SetNoDataValue(NODATA);
-		if(CE_None != b1->RasterIO(GF_Write, 0, 0, cols, rows, counts.data(), cols, rows, GDT_Int32, 0, 0, 0))
-			throw std::runtime_error("Failed to write band 1.");
-		if(!std.empty()) {
-			GDALRasterBand* b2 = ds->GetRasterBand(b++);
-			b2->SetNoDataValue(NODATA);
-			if(CE_None != b2->RasterIO(GF_Write, 0, 0, cols, rows, std.data(), cols, rows, GDT_Float64, 0, 0, 0))
-				throw std::runtime_error("Failed to write band 2.");
-		}
-		if(!diffs.empty()) {
-			GDALRasterBand* b2 = ds->GetRasterBand(b++);
-			b2->SetNoDataValue(NODATA);
-			if(CE_None != b2->RasterIO(GF_Write, 0, 0, cols, rows, diffs.data(), cols, rows, GDT_Float64, 0, 0, 0))
-				throw std::runtime_error("Failed to write band 2.");
-		}
-		if(!smoothed.empty()) {
-			GDALRasterBand* b2 = ds->GetRasterBand(b++);
-			b2->SetNoDataValue(NODATA);
-			if(CE_None != b2->RasterIO(GF_Write, 0, 0, cols, rows, smoothed.data(), cols, rows, GDT_Float64, 0, 0, 0))
-				throw std::runtime_error("Failed to write band 2.");
-		}
-		GDALRasterBand* b3 = ds->GetRasterBand(b++);
-		b3->SetNoDataValue(NODATA);
-		if(CE_None != b3->RasterIO(GF_Write, 0, 0, cols, rows, grid.data(), cols, rows, GDT_Float64, 0, 0, 0))
-			throw std::runtime_error("Failed to write band 2.");
-		GDALClose(ds);
-	}
-
-	void adjust(Item& ref, const std::string& outfile) {
-		adjust(ref, std::vector<std::string>({outfile}));
-	}
-
-	void adjust(Item& ref, const std::vector<std::string>& outfiles) {
-		for(size_t i = 0; i < files.size(); ++i) {
-			LasFile las(files[i]);
-=======
+		}
+
 		void adjustTo(Item& ref, const std::string& outfile) {
 			std::vector<Kpt*> a;
 			std::vector<double> da;
 			std::vector<Kpt*> b;
 			std::vector<double> db;
 			LasFile las(file);
->>>>>>> 5fceeb8c
 			Point pt;
 			size_t i = 0;
 			double rad = 100;
@@ -808,22 +231,6 @@
 
 int main(int argc, char** argv) {
 
-<<<<<<< HEAD
-	double res = 10;
-	double rad = 500;
-	std::string outdir;
-	std::vector<std::string> las;
-
-	for(int i = 1; i < argc - 3; ++i) {
-		std::string arg = argv[i];
-		if(arg == "-f") {
-			std::vector<std::string> files = getFiles(std::string(argv[++i]));
-			int i = 0;
-			for(const std::string& file : files) {
-				las.emplace_back(file);
-				if(++i > 2) break;
-			}
-=======
 	std::string outfile;
 	std::string adjfile;
 	std::string reffile;
@@ -832,7 +239,6 @@
 		std::string arg = argv[i];
 		if(arg == "-a") {
 			adjfile = argv[++i];
->>>>>>> 5fceeb8c
 			continue;
 		} else if(arg == "-r") {
 			reffile = argv[++i];
@@ -844,25 +250,6 @@
 
 	Item ref(reffile);
 	ref.load();
-<<<<<<< HEAD
-	ref.avg((int) std::ceil(rad / res / 2));
-	//ref.splineSmooth(0);
-	//ref.smooth();
-	ref.save(makeFile(outdir, "ref_smooth", res, 0, ".tif"));
-	return 0;
-
-	int i = 0;
-	for(const std::string& f : las) {
-		Item item(f);
-		item.res = res;
-		item.load();
-		item.splineSmooth(0);
-		item.smooth();
-		item.save(makeFile(outdir, "item_smooth", res, ++i, ".tif"));
-		item.adjust(ref, makeFile(outdir, "las", res, ++i, ".las"));
-	}
-=======
->>>>>>> 5fceeb8c
 
 	Item adj(adjfile);
 	adj.load();
