/*
 * cloudmatch.cpp
 *
 *  Created on: May 16, 2019
 *      Author: rob
 *
 * 1) Create a grid at resoluion r for each point cloud -- mean of ground points, etc.
 * 2) Calculate the mean elevation at each cell where cells overlap.
 * 3) Build a smooth spline of differences, vertically offset all points by the local deviation at their position.
 * 4) Half resolution, goto 1. Continue until limit.
 */

#include <vector>
#include <fstream>
#include <sstream>
#include <dirent.h>
#include <sys/mman.h>

#include <pdal/PointTable.hpp>
#include <pdal/PointView.hpp>
#include <pdal/io/LasReader.hpp>
#include <pdal/io/LasWriter.hpp>
#include <pdal/io/LasHeader.hpp>
#include <pdal/Options.hpp>

//#include <liblas/liblas.hpp>

#include <gdal_priv.h>
#include <ogr_spatialref.h>

<<<<<<< HEAD
constexpr double NO_DATA = -9999.0;
=======
constexpr int THIN = 1000;
constexpr double NODATA = -9999.0;
>>>>>>> 9253a482
constexpr double MIN = std::numeric_limits<double>::lowest();
constexpr double MAX = std::numeric_limits<double>::max();

extern "C" {

	void surfit_(int* iopt, int* m, double* x, double* y, double* z, double* w,
			double* xb, double* xe, double* yb, double* ye, int* kx, int* ky,
			double* s, int* nxest, int* nyest, int* nmax, double* eps,
			int* nx, double* tx, int* ny, double* ty, double* c, double* fp,
			double* wrk1, int* lwrk1, double* wrk2, int* lwrk2, int* iwrk, int* kwrk,
			int* ier);

	void surev_(int* idim, double* tu, int* nu, double* tv, int* nv,
			double* c, double* u, int* mu, double* v, int* mv, double* f, int* mf,
			double* wrk, int* lwrk, int* iwrk, int* kwrk, int* ier);
}

class Point {
public:
	double x, y, z;
	int cls;
};

class LasFile {
public:
	pdal::PointTable m_table;
	pdal::LasReader m_reader;
	pdal::PointViewSet m_viewSet;
	pdal::PointViewPtr m_view;
	pdal::Dimension::IdList m_dims;
	pdal::LasHeader m_header;
	pdal::PointId m_ridx;
	pdal::PointId m_widx;

	LasFile(const std::string& infile) {
		pdal::Option opt("filename", infile);
		pdal::Options opts;
		opts.add(opt);
		m_reader.setOptions(opts);
		m_reader.prepare(m_table);
		m_viewSet = m_reader.execute(m_table);
		m_view = *m_viewSet.begin();
		m_dims = m_view->dims();
		m_header = m_reader.header();
		m_ridx = 0;
		m_widx = 0;
	}

	void write(const std::string& outfile) {
		pdal::Option opt("filename", outfile);
		pdal::Options opts;
		opts.add(opt);
		pdal::LasWriter writer;
		writer.setOptions(opts);
		writer.setSpatialReference(m_reader.getSpatialReference());
		writer.prepare(m_table);
		writer.execute(m_table);
	}

	void reset() {
		m_ridx = 0;
		m_widx = 0;
	}

	bool next(Point& pt) {
		if(m_ridx >= m_view->size())
			return false;
		using namespace pdal::Dimension;
		pt.x = m_view->getFieldAs<double>(Id::X, m_ridx);
		pt.y = m_view->getFieldAs<double>(Id::Y, m_ridx);
		pt.z = m_view->getFieldAs<double>(Id::Z, m_ridx);
		pt.cls = m_view->getFieldAs<int>(Id::Classification, m_ridx);
		++m_ridx;
		return true;
	}

	bool update(Point& pt) {
		if(m_widx >= m_view->size())
			return false;
		using namespace pdal::Dimension;
		m_view->setField(Id::X, m_widx, pt.x);
		m_view->setField(Id::Y, m_widx, pt.y);
		m_view->setField(Id::Z, m_widx, pt.z);
		m_view->setField(Id::Classification, m_widx, pt.cls);
		++m_widx;
		return true;
	}

	std::string projection() {
		return m_table.spatialReference().getWKT();
	}
};

class Item {
public:
	std::vector<std::string> files;
	double xmin, xmax, ymin, ymax;
	double res;
	int cols, rows;
	int validCount;
	std::vector<double> grid;
	std::vector<int> counts;
	std::vector<double> std;
	std::vector<double> diffs;
	std::string projection;

	//std::vector<double> m_wrk1;
	//std::vector<double> m_wrk2;
	//std::vector<int> m_iwrk;

	double* m_wrk1;
	size_t m_lwrk1;
	double* m_wrk2;
	size_t m_lwrk2;
	int* m_iwrk;
	size_t m_liwrk;

	std::vector<double> m_x;
	std::vector<double> m_y;
	std::vector<double> m_z;
	std::vector<double> m_w;

	std::vector<double> m_c;
	std::vector<double> m_tx;
	std::vector<double> m_ty;

	int m_nx;
	int m_ny;

	Item(const std::vector<std::string>& files, double xmin, double ymin, double xmax, double ymax, double res) :
		files(files),
		xmin(xmin), xmax(xmax), ymin(ymin), ymax(ymax),
		res(res),
		cols(0), rows(0),
<<<<<<< HEAD
=======
		validCount(0),
		m_wrk1(nullptr), m_lwrk1(0),
		m_wrk2(nullptr), m_lwrk2(0),
		m_iwrk(nullptr), m_liwrk(0),
>>>>>>> 9253a482
		m_nx(0), m_ny(0) {
	}

	Item(const std::vector<std::string>& files) : Item(files, MAX, MAX, MIN, MIN, 0) {}

	Item(const std::string& file) : Item(std::vector<std::string>({file}), MAX, MAX, MIN, MIN, 0) {}

<<<<<<< HEAD
	Item(const std::string& file, double res) : Item(file, MAX, MAX, MIN, MIN, res) {}

	Item() : Item("") {}
=======
	Item() : Item(std::vector<std::string>({})) {}
>>>>>>> 9253a482

	Item(const Item& item) : Item(item.files, item.xmin, item.ymin, item.xmax, item.ymax, item.res) {
		grid.assign(item.grid.begin(), item.grid.end());
		counts.assign(item.counts.begin(), item.counts.end());
	}

	void extend(Item& other) {
		if(other.xmin < xmin) xmin = other.xmin;
		if(other.ymin < ymin) ymin = other.ymin;
		if(other.xmax > xmax) xmax = other.xmax;
		if(other.ymax > ymax) ymax = other.ymax;
	}

	void reset() {
		xmin = ymin = MAX;
		xmax = ymax = MIN;
	}

	void calcBounds() {
		xmin = std::floor(xmin / res) * res - res;
		ymin = std::floor(ymin / res) * res - res;
		xmax = std::ceil(xmax / res) * res + res;
		ymax = std::ceil(ymax / res) * res + res;
		cols = (int) ((xmax - xmin) / res);
		rows = (int) ((ymax - ymin) / res);
		grid.resize(cols * rows);
		counts.resize(cols * rows);
	}

	void load() {

		reset();

		{
			LasFile las(files[0]);
			projection = las.projection();
		}

		int i = 0;
		for(const std::string& file : files) {
			std::cout << "Loading " << ++i << " of " << files.size() << "\n";
			LasFile las(file);
			Point pt;
			while(las.next(pt)) {
				if(pt.x < xmin) xmin = pt.x;
				if(pt.y < ymin) ymin = pt.y;
				if(pt.x > xmax) xmax = pt.x;
				if(pt.y > ymax) ymax = pt.y;
			}
		}

		calcBounds();

		fill(0);
		fillCounts(0);

<<<<<<< HEAD
		rdr.Reset();
		while(rdr.ReadNextPoint()) {
			const liblas::Point& pt = rdr.GetPoint();
			if(pt.GetClassification().GetClass() != 2)
				continue;
			double x = pt.GetX();
			double y = pt.GetY();
			double z = pt.GetZ();
			set(x, y, get(x, y) + z);
			setCount(x, y, getCount(x, y) + 1);
		}

		for(size_t i = 0; i < grid.size(); ++i) {
			if(counts[i] == 0)
				grid[i] = NO_DATA;
=======
		for(const std::string& file : files) {
			LasFile las(file);
			Point pt;
			while(las.next(pt)) {
				if(pt.cls != 2)
					continue;
				double x = pt.x;
				double y = pt.y;
				double z = pt.z;
				set(x, y, get(x, y) + z);
				setCount(x, y, getCount(x, y) + 1);
			}
		}

		for(size_t i = 0; i < grid.size(); ++i) {
			if(counts[i] == 0) {
				grid[i] = NODATA;
			} else {
				grid[i] /= counts[i];
			}
>>>>>>> 9253a482
		}
	}

	void fill(double v) {
		std::fill(grid.begin(), grid.end(), v);
	}

	void fillCounts(int v) {
		std::fill(counts.begin(), counts.end(), v);
	}

	void fillStd(double v) {
		std::fill(std.begin(), std.end(), v);
	}

<<<<<<< HEAD
		for(double y = y1; y < y2; y += res) {
			for(double x = x1; x < x2; x += res) {
				if(other.get(x, y) == NO_DATA)
					continue;
				if(get(x, y) == NO_DATA) {
					set(x, y, other.get(x, y));
					setCount(x, y, other.getCount(x, y));
				} else {
					set(x, y, get(x, y) + other.get(x, y));
					setCount(x, y, getCount(x, y) + other.getCount(x, y));
				}
			}
		}
	}

	void diff(Item& other) {
		std::vector<double> tmp(grid.size());
		std::fill(tmp.begin(), tmp.end(), NO_DATA);
		double z, oz;
		for(double y = ymin; y < ymax; y += res) {
			for(double x = xmin; x < xmax; x += res) {
				if((oz = other.get(x, y)) == NO_DATA || (z = get(x, y)) == NO_DATA)
=======
	bool intersects(const Item& other) {
		return !(other.xmax < xmin || other.xmin > xmax || other.ymax < ymin || other.ymin > ymax);
	}

	void diff(Item& other) {
		diffs.resize(cols * rows);
		std::fill(diffs.begin(), diffs.end(), NODATA);
		double z, oz;
		for(double y = ymin; y < ymax; y += res) {
			for(double x = xmin; x < xmax; x += res) {
				if((oz = other.get(x, y)) == NODATA || (z = get(x, y)) == NODATA)
>>>>>>> 9253a482
					continue;
				int c = toCol(x);
				int r = toRow(y);
				diffs[r * cols + c] = oz - z;
			}
		}
	}

	void stats() {
		std.resize(cols * rows);

		fillStd(0);
		validCount = 0;

		for(const std::string& file : files) {
			LasFile las(file);
			Point pt;

			while(las.next(pt)) {
				if(pt.cls != 2)
					continue;
				double x = pt.x;
				double y = pt.y;
				double z = pt.z;
				setStd(x, y, getStd(x, y) + std::pow(z - get(x, y), 2.0));
			}
		}

		for(size_t i = 0; i < grid.size(); ++i) {
<<<<<<< HEAD
			if(counts[i] > 0) {
				grid[i] /= counts[i];
			} else {
				grid[i] = NO_DATA;
=======
			if(counts[i] == 0) {
				std[i] = NODATA;
			} else {
				std[i] = std::sqrt(std[i]);
				++validCount;
>>>>>>> 9253a482
			}
		}
	}

	int toCol(double x) {
		return (int) ((x - xmin) / res);
	}

	int toRow(double y) {
		return (int) ((ymax - y) / res);
	}

	int toX(int col) {
		return col * res + xmin + res * 0.5;
	}

	int toY(int row) {
		return ymax - row * res - res * 0.5;
	}

	void set(double x, double y, double v) {
		set(toCol(x), toRow(y), v);
	}

	void set(int col, int row, double v) {
		if(col >= 0 && col < cols && row >= 0 && row < rows)
			grid[row * cols + col] = v;
	}

	void setCount(double x, double y, int v) {
		setCount(toCol(x), toRow(y), v);
	}

	void setCount(int col, int row, int v) {
		if(col >= 0 && col < cols && row >= 0 && row < rows)
			counts[row * cols + col] = v;
	}

	void setStd(double x, double y, double v) {
		setStd(toCol(x), toRow(y), v);
	}

	void setStd(int col, int row, double v) {
		if(col >= 0 && col < cols && row >= 0 && row < rows)
			std[row * cols + col] = v;
	}

	double get(double x, double y) {
		return get(toCol(x), toRow(y));
	}

	double get(int col, int row) {
		if(col >= 0 && col < cols && row >= 0 && row < rows) {
			return grid[row * cols + col];
		} else {
<<<<<<< HEAD
			return NO_DATA;
=======
			return NODATA;
>>>>>>> 9253a482
		}
	}

	int getCount(double x, double y) {
		return getCount(toCol(x), toRow(y));
	}

	int getCount(int col, int row) {
		if(col >= 0 && col < cols && row >= 0 && row < rows) {
			return counts[row * cols + col];
		} else {
			return 0;
		}
	}

<<<<<<< HEAD
	void splineSmooth(double& smooth) {
=======
	double getStd(double x, double y) {
		return getStd(toCol(x), toRow(y));
	}

	double getStd(int col, int row) {
		if(col >= 0 && col < cols && row >= 0 && row < rows) {
			return std[row * cols + col];
		} else {
			return 0;
		}
	}

	void splineSmooth(double smooth, std::vector<double>& target) {

		stats();

		if(smooth == 0)
			smooth = validCount * 2;

		int iopt = 0;
		int kx = 3;
		int ky = 3;
		double eps = std::numeric_limits<double>::min();
>>>>>>> 9253a482

		m_x.resize(0);
		m_y.resize(0);
		m_z.resize(0);
		m_w.resize(0);

		int m = 0;
<<<<<<< HEAD
		for(double yy = ymin; yy <= ymax; yy += res) {										// Include the corners to be sure the spline covers all points.
			for(double xx = xmin; xx <= xmax; xx += res) {
				double zz = get(xx == xmax ? xx - res : xx, yy == ymax ? yy - res : yy);	// The right/top corner takes the value of the cell with the previous index.
				if(zz != NO_DATA) {
					m_x.push_back(xx);
					m_y.push_back(yy);
					m_z.push_back(zz);
					m_w.push_back(1);
=======
		double gs, gv;
		for(int r = 0; r < rows; ++r) {
			for(int c = 0; c < cols; ++c) {
				if((gv = target[r * cols + c]) != NODATA && (gs = getStd(c, r)) > 0) {
					m_x.push_back(toX(c));
					m_y.push_back(toY(r));
					m_z.push_back(gv);
					m_w.push_back(1.0 / gs);
>>>>>>> 9253a482
					++m;
				}
			}
		}

<<<<<<< HEAD
		int iopt = 0;
		int kx = 3;
		int ky = 3;
		int nmax = m;
		int nxest = (int) std::ceil(kx + 1.0 + std::sqrt(m / 2.0));
		int nyest = (int) std::ceil(ky + 1.0 + std::sqrt(m / 2.0));
		double eps = std::pow(10.0, -6.0); //std::numeric_limits<double>::min();
=======
		int nxest = (int) std::ceil(kx + 1.0 + std::sqrt(m / 2.0)) * 2;
		int nyest = (int) std::ceil(ky + 1.0 + std::sqrt(m / 2.0)) * 2;
		int nmax = std::max(std::max(m, nxest), nyest);
>>>>>>> 9253a482

		m_c.resize((nxest - kx - 1) * (nyest - ky - 1));
		m_tx.resize(m);
		m_ty.resize(m);

		double fp;

		int u = nxest - kx - 1;
		int v = nyest - ky - 1;
		int km = std::max(kx, ky) + 1;
		int ne = std::max(nxest, nyest);
		int bx = kx * v + ky + 1;
		int by = ky * u + kx +1;
		int b1, b2;
		if(bx <= by) {
			b1 = bx;
			b2 = b1 + v - ky;
		} else {
			b1 = by;
			b2 = b1 + u - kx;
		}

<<<<<<< HEAD
		int lwrk1 = u * v * (2 + b1 + b2) + 2 * (u + v + km * (m + ne) + ne - kx - ky) + b2 + 1;
		m_wrk1.resize(lwrk1);
		int lwrk2 = u * v * (b2 + 1) + b2;
		m_wrk2.resize(lwrk2);
		int kwrk = m + (nxest - 2 * kx - 1) * (nyest - 2 * ky - 1);
		m_iwrk.resize(kwrk);

		int ier;
		int tries = 4;

		while(--tries >= 0) {
			surfit_(&iopt, &m, m_x.data(), m_y.data(), m_z.data(), m_w.data(),
					&xmin, &xmax, &ymin, &ymax, &kx, &ky,
					&smooth, &nxest, &nyest, &nmax, &eps,
					&m_nx, m_tx.data(), &m_ny, m_ty.data(), m_c.data(), &fp,
					m_wrk1.data(), &lwrk1, m_wrk2.data(), &lwrk2, m_iwrk.data(), &kwrk,
					&ier);
			if(ier == 0)
				break;
			smooth *= 2;
		}
=======
		if(m_wrk1)
			munmap(m_wrk1, m_lwrk1);
		m_lwrk1 = u * v * (2 + b1 + b2) + 2 * (u + v + km * (m + ne) + ne - kx - ky) + b2 + 1;
		//m_wrk1.resize(lwrk1);
		m_wrk1 = (double*) mmap(0, m_lwrk1 * sizeof(double), PROT_READ|PROT_WRITE, MAP_PRIVATE|MAP_ANONYMOUS, -1, 0);

		if(m_wrk2)
			munmap(m_wrk2, m_lwrk2);
		m_lwrk2 = u * v * (b2 + 1) + b2;
		//m_wrk2.resize(lwrk2);
		m_wrk2 = (double*) mmap(0, m_lwrk2 * sizeof(double), PROT_READ|PROT_WRITE, MAP_PRIVATE|MAP_ANONYMOUS, -1, 0);

		if(m_iwrk)
			munmap(m_iwrk, m_liwrk);
		m_liwrk = m + (nxest - 2 * kx - 1) * (nyest - 2 * ky - 1);
		//m_iwrk.resize(kwrk);
		m_iwrk = (int*) mmap(0, m_liwrk * sizeof(int), PROT_READ|PROT_WRITE, MAP_PRIVATE|MAP_ANONYMOUS, -1, 0);

		int ier, iter = 0;
		double x0 = toX(0) - res / 2, x1 = toX(cols - 1) + res / 2;
		double y0 = toY(0) - res / 2, y1 = toY(rows - 1) + res / 2;
		do {
			surfit_(&iopt, &m, m_x.data(), m_y.data(), m_z.data(), m_w.data(),
					&x0, &x1, &y0, &y1, &kx, &ky,
					&smooth, &nxest, &nyest, &nmax, &eps,
					&m_nx, m_tx.data(), &m_ny, m_ty.data(), m_c.data(), &fp,
					m_wrk1, (int*) &m_lwrk1, m_wrk2, (int*) &m_lwrk2, m_iwrk, (int*) &m_liwrk,	// Dangerous converstion to int.
					&ier);
			std::cerr << "ier : " << ier << "\n";
			if(ier == 1) {
				smooth *= 10;
			} else if(ier == 4) {
				smooth *= 10;
			} else if(ier < 0) {
				smooth *= 0.1;
			} else if(ier > 5) {
				throw std::runtime_error("Smoothing failed");
			} else if(ier == 0) {
				break;
				std::cerr << "ier : " << ier << "\n";
			}
			++iter;
		} while(iter < 100);
>>>>>>> 9253a482

	}

<<<<<<< HEAD
	void smoothGrid() {

		int idim = 1;
		int mf = cols * rows * idim;

		m_x.resize(mf); // A single col/row.
		m_y.resize(mf);
		m_z.resize(mf);

		// Populate the cell-centre coordinates.
		for(int r = 0; r < rows; ++r) {
			for(int c = 0; c < cols; ++c) {
				m_x[r * cols + c] = xmin + c * res + res * 0.5;
				m_y[r * cols + c] = ymin + r * res + res * 0.5;
			}
		}

		int lwrk1 = cols * rows * 4;
		m_wrk1.resize(lwrk1);
		int kwrk = cols * rows;
		m_iwrk.resize(kwrk);
=======
	void smooth(std::vector<double>& target) {

		int idim = 1;

		m_x.resize(cols); // A single row.
		m_y.resize(rows);

		for(int c = 0; c < cols; ++c)
			m_x[c] = toX(c);
		for(int r = 0; r < rows; ++r)
			m_y[r] = toY(r);

		int mf = cols * rows * idim;
		m_z.resize(mf);

		if(m_wrk1)
			munmap(m_wrk1, m_lwrk1);
		m_lwrk1 = cols * rows * 4;
		//m_wrk1.resize(lwrk1);
		m_wrk1 = (double*) mmap(0, m_lwrk1 * sizeof(double), PROT_READ|PROT_WRITE, MAP_PRIVATE|MAP_ANONYMOUS, -1, 0);

		if(m_iwrk)
			munmap(m_iwrk, m_liwrk);
		m_liwrk = cols * rows;
		//m_iwrk.resize(kwrk);
		m_iwrk = (int*) mmap(0, m_liwrk * sizeof(int), PROT_READ|PROT_WRITE, MAP_PRIVATE|MAP_ANONYMOUS, -1, 0);
>>>>>>> 9253a482

		int ier;

		surev_(&idim, m_tx.data(), &m_nx, m_ty.data(), &m_ny,
				m_c.data(), m_x.data(), &cols, m_y.data(), &rows, m_z.data(), &mf,
				m_wrk1, (int*) &m_lwrk1, m_iwrk, (int*) &m_liwrk, &ier);

<<<<<<< HEAD
		// Apply smoothed values to raster.
		fill(NO_DATA);
		for(int i = 0; i < mf; ++i)
			set(m_x[i], m_y[i], m_z[i]);
	}

	double smoothAt(double x, double y) {

		int idim = 1;
		int mx = 1;
		int my = 1;
		int mf = mx * my * idim;

		m_x.resize(mx); // A single col/row.
		m_y.resize(my);
		m_z.resize(mf);

		m_x[0] = x;
		m_y[0] = y;

		int lwrk1 = 4 * (mx + my);
		m_wrk1.resize(lwrk1);
		int kwrk = mx + my;
		m_iwrk.resize(kwrk);

		int ier;

		surev_(&idim, m_tx.data(), &m_nx, m_ty.data(), &m_ny,
				m_c.data(), m_x.data(), &mx, m_y.data(), &my, m_z.data(), &mf,
				m_wrk1.data(), &lwrk1, m_iwrk.data(), &kwrk, &ier);

		if(ier == 10) // TODO: What about other non-zero returns?
			throw std::runtime_error("Failed to find smoothed value.");

		return m_z[0];
=======
		fill(NODATA);
		for(int r = 0; r < rows; ++r) {
			for(int c = 0; c < cols; ++c)
				target[r * cols + c] = m_z[c * rows + r]; // Note: z is transposed from usual.
		}
>>>>>>> 9253a482
	}

	void save(const std::string& outfile) {
		GDALDriverManager* dm = GetGDALDriverManager();
		GDALDriver* drv = dm->GetDriverByName("GTiff");
<<<<<<< HEAD
		GDALDataset* ds = drv->Create(outfile.c_str(), cols, rows, 2, GDT_Float32, 0);
		double trans[] = {xmin, res, 0, ymax, 0, -res};
		ds->SetGeoTransform(trans);
		const char* proj = projection.c_str();
		ds->SetProjection(proj);
		GDALRasterBand* b1 = ds->GetRasterBand(1);
		b1->SetNoDataValue(NO_DATA);
		if(CE_None != b1->RasterIO(GF_Write, 0, 0, cols, rows, counts.data(), cols, rows, GDT_Int32, 0, 0, 0))
			throw std::runtime_error("Failed to write band 1.");
		GDALRasterBand* b2 = ds->GetRasterBand(2);
		b2->SetNoDataValue(NO_DATA);
		if(CE_None != b2->RasterIO(GF_Write, 0, 0, cols, rows, grid.data(), cols, rows, GDT_Float64, 0, 0, 0))
=======
		int bands = 0;
		if(!grid.empty()) bands++;
		if(!std.empty()) bands++;
		if(!counts.empty()) bands++;
		if(!diffs.empty()) bands++;
		GDALDataset* ds = drv->Create(outfile.c_str(), cols, rows, bands, GDT_Float32, 0);
		const char* proj = projection.c_str();
		ds->SetProjection(proj);
		int b = 1;
		GDALRasterBand* b1 = ds->GetRasterBand(b++);
		b1->SetNoDataValue(NODATA);
		if(CE_None != b1->RasterIO(GF_Write, 0, 0, cols, rows, counts.data(), cols, rows, GDT_Int32, 0, 0, 0))
			throw std::runtime_error("Failed to write band 1.");
		if(!std.empty()) {
			GDALRasterBand* b2 = ds->GetRasterBand(b++);
			b2->SetNoDataValue(NODATA);
			if(CE_None != b2->RasterIO(GF_Write, 0, 0, cols, rows, std.data(), cols, rows, GDT_Float64, 0, 0, 0))
				throw std::runtime_error("Failed to write band 2.");
		}
		if(!diffs.empty()) {
			GDALRasterBand* b2 = ds->GetRasterBand(b++);
			b2->SetNoDataValue(NODATA);
			if(CE_None != b2->RasterIO(GF_Write, 0, 0, cols, rows, diffs.data(), cols, rows, GDT_Float64, 0, 0, 0))
				throw std::runtime_error("Failed to write band 2.");
		}
		GDALRasterBand* b3 = ds->GetRasterBand(b++);
		b3->SetNoDataValue(NODATA);
		if(CE_None != b3->RasterIO(GF_Write, 0, 0, cols, rows, grid.data(), cols, rows, GDT_Float64, 0, 0, 0))
>>>>>>> 9253a482
			throw std::runtime_error("Failed to write band 2.");
		GDALClose(ds);
	}

<<<<<<< HEAD
	void adjust(const std::string& outfile, Item& reference) {

		std::ofstream out(outfile, std::ios::binary|std::ios::out);
		std::ifstream in(file, std::ios::binary|std::ios::in);

		liblas::ReaderFactory rf;
		liblas::Reader rdr = rf.CreateWithStream(in);
		const liblas::Header& hdr = rdr.GetHeader();

		liblas::Header whd(hdr);
		liblas::WriterFactory wf;
		liblas::Writer wtr = liblas::Writer(out, hdr);

		double minx = MAX, miny = MAX, minz = MAX, maxx = MIN, maxy = MIN, maxz = MIN;
		while(rdr.ReadNextPoint()) {
			const liblas::Point& pt = rdr.GetPoint();
			double x = pt.GetX();
			double y = pt.GetY();
			double z = pt.GetZ() + (reference.smoothAt(x, y) - smoothAt(x, y));
			liblas::Point npt(pt);
			npt.SetCoordinates(x, y, z);
			wtr.WritePoint(npt);
			if(x < minx) minx = x;
			if(y < miny) miny = y;
			if(z < minz) minz = z;
			if(x > maxx) maxx = x;
			if(y > maxy) maxy = y;
			if(z > maxz) maxz = z;
=======
	void adjust(Item& ref, const std::string& outfile) {
		adjust(ref, std::vector<std::string>({outfile}));
	}

	void adjust(Item& ref, const std::vector<std::string>& outfiles) {
		for(size_t i = 0; i < files.size(); ++i) {
			LasFile las(files[i]);
			Point pt;
			while(las.next(pt)) {
				pt.z += (get(pt.x, pt.y) - ref.get(pt.x, pt.y));
				las.update(pt);
			}
			las.write(outfiles[i]);
>>>>>>> 9253a482
		}
	}

<<<<<<< HEAD
		whd.SetMin(minx, miny, minz);
		whd.SetMax(maxx, maxy, maxz);
		wtr.SetHeader(whd);
		wtr.WriteHeader();
		out.close();
		in.close();
=======
	~Item() {
		if(m_wrk1)
			munmap(m_wrk1, m_lwrk1);
		if(m_wrk2)
			munmap(m_wrk2, m_lwrk2);
		if(m_iwrk)
			munmap(m_iwrk, m_liwrk);
>>>>>>> 9253a482
	}
};

std::string makeFile(const std::string& outdir, const std::string& tpl, double res, int i, const std::string& ext) {
	std::stringstream ss;
	ss << outdir << "/" << tpl << "_" << res << "_" << i << ext;
	return ss.str();
}

<<<<<<< HEAD
int main(int argc, char** argv) {

	double smooth1 =1000;
	double smooth2 = 200;

	GDALAllRegister();

	double res = atof(argv[argc - 3]);
	int steps = atoi(argv[argc - 2]);
	std::string outdir = argv[argc - 1];
	std::vector<Item> items;
=======
std::vector<std::string> getFiles(const std::string& dirname) {
	std::vector<std::string> files;
	DIR *dir;
	struct dirent *ent;
	if ((dir = opendir (dirname.c_str())) != NULL) {
	  /* print all the files and directories within directory */
	  while ((ent = readdir (dir)) != NULL) {
		  std::string file = dirname + "/" + ent->d_name;
		  if(file.substr(file.size() - 4, std::string::npos) == ".las")
			  files.push_back(file);
	  }
	  closedir (dir);
	} else {
	  /* could not open directory */
	  perror ("");
	}
	return files;
}
>>>>>>> 9253a482

int main(int argc, char** argv) {

	double res = 50;
	std::string outdir;
	std::vector<std::string> las;
<<<<<<< HEAD
	for(int i = 1; i < argc - 3; ++i)
		las.push_back(argv[i]);

	while(res0 >= res) {

		for(const std::string& l : las)
			items.emplace_back(l, res);

		Item avg("", res);

		// Load each point cloud, add it to the overall average.
		// Then average the item and save it.
		for(size_t i = 0; i < items.size(); ++i) {
			Item& item = items[i];
			item.load();
			avg.extend(item);
		}
		avg.calcBounds();
		avg.fill(NO_DATA);
		for(size_t i = 0; i < items.size(); ++i) {
			Item& item = items[i];
			avg.add(item);
			item.average();
			item.save(makeFile(outdir, "item_avg", res, i, ".tif"));
		}

		// Make the average of all point clouds, then produce a smoothed raster surface.
		avg.projection = items[0].projection;
		avg.average();
		avg.save(makeFile(outdir, "avg", res, 0, ".tif"));
		avg.splineSmooth(smooth1);
		avg.smoothGrid();
		avg.save(makeFile(outdir, "smooth", res, 0, ".tif"));

		// Adjust each point cloud by adding the difference between the smoothed overall
		// average, and the smoothed individual average.
		std::string s;
		std::vector<std::string> slas;
		for(size_t i = 0; i < items.size(); ++i) {
			Item& item = items[i];
			item.splineSmooth(smooth2);
			item.smoothGrid();
			s = makeFile(outdir, "adj", res, i, ".las");
			slas.push_back(s);
			item.adjust(s, avg);
=======

	for(int i = 1; i < argc - 3; ++i) {
		std::string arg = argv[i];
		if(arg == "-f") {
			std::vector<std::string> files = getFiles(std::string(argv[++i]));
			for(const std::string& file : files)
				las.emplace_back(file);
			continue;
		} else if(arg == "-r") {
			res = atof(argv[++i]);
			continue;
		} else if(arg == "-o") {
			outdir = argv[++i];
>>>>>>> 9253a482
		}
	}

<<<<<<< HEAD
		res0 /= 2;
		las.swap(slas);
=======
	Item ref(las);
	ref.res = res;
	ref.load();
	ref.splineSmooth(0, ref.grid);
	ref.smooth(ref.grid);
	ref.save(makeFile(outdir, "ref_smooth", res, 0, ".tif"));

	int i = 0;
	for(const std::string& f : las) {
		Item item(f);
		item.res = res;
		item.load();
		item.splineSmooth(0, item.grid);
		item.smooth(item.grid);
		item.save(makeFile(outdir, "item_smooth", res, ++i, ".tif"));
		item.adjust(ref, makeFile(outdir, "las", res, ++i, ".las"));
>>>>>>> 9253a482
	}

}<|MERGE_RESOLUTION|>--- conflicted
+++ resolved
@@ -28,12 +28,8 @@
 #include <gdal_priv.h>
 #include <ogr_spatialref.h>
 
-<<<<<<< HEAD
-constexpr double NO_DATA = -9999.0;
-=======
 constexpr int THIN = 1000;
 constexpr double NODATA = -9999.0;
->>>>>>> 9253a482
 constexpr double MIN = std::numeric_limits<double>::lowest();
 constexpr double MAX = std::numeric_limits<double>::max();
 
@@ -168,13 +164,10 @@
 		xmin(xmin), xmax(xmax), ymin(ymin), ymax(ymax),
 		res(res),
 		cols(0), rows(0),
-<<<<<<< HEAD
-=======
 		validCount(0),
 		m_wrk1(nullptr), m_lwrk1(0),
 		m_wrk2(nullptr), m_lwrk2(0),
 		m_iwrk(nullptr), m_liwrk(0),
->>>>>>> 9253a482
 		m_nx(0), m_ny(0) {
 	}
 
@@ -182,13 +175,7 @@
 
 	Item(const std::string& file) : Item(std::vector<std::string>({file}), MAX, MAX, MIN, MIN, 0) {}
 
-<<<<<<< HEAD
-	Item(const std::string& file, double res) : Item(file, MAX, MAX, MIN, MIN, res) {}
-
-	Item() : Item("") {}
-=======
 	Item() : Item(std::vector<std::string>({})) {}
->>>>>>> 9253a482
 
 	Item(const Item& item) : Item(item.files, item.xmin, item.ymin, item.xmax, item.ymax, item.res) {
 		grid.assign(item.grid.begin(), item.grid.end());
@@ -245,23 +232,6 @@
 		fill(0);
 		fillCounts(0);
 
-<<<<<<< HEAD
-		rdr.Reset();
-		while(rdr.ReadNextPoint()) {
-			const liblas::Point& pt = rdr.GetPoint();
-			if(pt.GetClassification().GetClass() != 2)
-				continue;
-			double x = pt.GetX();
-			double y = pt.GetY();
-			double z = pt.GetZ();
-			set(x, y, get(x, y) + z);
-			setCount(x, y, getCount(x, y) + 1);
-		}
-
-		for(size_t i = 0; i < grid.size(); ++i) {
-			if(counts[i] == 0)
-				grid[i] = NO_DATA;
-=======
 		for(const std::string& file : files) {
 			LasFile las(file);
 			Point pt;
@@ -282,7 +252,6 @@
 			} else {
 				grid[i] /= counts[i];
 			}
->>>>>>> 9253a482
 		}
 	}
 
@@ -298,30 +267,6 @@
 		std::fill(std.begin(), std.end(), v);
 	}
 
-<<<<<<< HEAD
-		for(double y = y1; y < y2; y += res) {
-			for(double x = x1; x < x2; x += res) {
-				if(other.get(x, y) == NO_DATA)
-					continue;
-				if(get(x, y) == NO_DATA) {
-					set(x, y, other.get(x, y));
-					setCount(x, y, other.getCount(x, y));
-				} else {
-					set(x, y, get(x, y) + other.get(x, y));
-					setCount(x, y, getCount(x, y) + other.getCount(x, y));
-				}
-			}
-		}
-	}
-
-	void diff(Item& other) {
-		std::vector<double> tmp(grid.size());
-		std::fill(tmp.begin(), tmp.end(), NO_DATA);
-		double z, oz;
-		for(double y = ymin; y < ymax; y += res) {
-			for(double x = xmin; x < xmax; x += res) {
-				if((oz = other.get(x, y)) == NO_DATA || (z = get(x, y)) == NO_DATA)
-=======
 	bool intersects(const Item& other) {
 		return !(other.xmax < xmin || other.xmin > xmax || other.ymax < ymin || other.ymin > ymax);
 	}
@@ -333,7 +278,6 @@
 		for(double y = ymin; y < ymax; y += res) {
 			for(double x = xmin; x < xmax; x += res) {
 				if((oz = other.get(x, y)) == NODATA || (z = get(x, y)) == NODATA)
->>>>>>> 9253a482
 					continue;
 				int c = toCol(x);
 				int r = toRow(y);
@@ -363,18 +307,11 @@
 		}
 
 		for(size_t i = 0; i < grid.size(); ++i) {
-<<<<<<< HEAD
-			if(counts[i] > 0) {
-				grid[i] /= counts[i];
-			} else {
-				grid[i] = NO_DATA;
-=======
 			if(counts[i] == 0) {
 				std[i] = NODATA;
 			} else {
 				std[i] = std::sqrt(std[i]);
 				++validCount;
->>>>>>> 9253a482
 			}
 		}
 	}
@@ -430,11 +367,7 @@
 		if(col >= 0 && col < cols && row >= 0 && row < rows) {
 			return grid[row * cols + col];
 		} else {
-<<<<<<< HEAD
-			return NO_DATA;
-=======
 			return NODATA;
->>>>>>> 9253a482
 		}
 	}
 
@@ -450,9 +383,6 @@
 		}
 	}
 
-<<<<<<< HEAD
-	void splineSmooth(double& smooth) {
-=======
 	double getStd(double x, double y) {
 		return getStd(toCol(x), toRow(y));
 	}
@@ -476,7 +406,6 @@
 		int kx = 3;
 		int ky = 3;
 		double eps = std::numeric_limits<double>::min();
->>>>>>> 9253a482
 
 		m_x.resize(0);
 		m_y.resize(0);
@@ -484,16 +413,6 @@
 		m_w.resize(0);
 
 		int m = 0;
-<<<<<<< HEAD
-		for(double yy = ymin; yy <= ymax; yy += res) {										// Include the corners to be sure the spline covers all points.
-			for(double xx = xmin; xx <= xmax; xx += res) {
-				double zz = get(xx == xmax ? xx - res : xx, yy == ymax ? yy - res : yy);	// The right/top corner takes the value of the cell with the previous index.
-				if(zz != NO_DATA) {
-					m_x.push_back(xx);
-					m_y.push_back(yy);
-					m_z.push_back(zz);
-					m_w.push_back(1);
-=======
 		double gs, gv;
 		for(int r = 0; r < rows; ++r) {
 			for(int c = 0; c < cols; ++c) {
@@ -502,25 +421,14 @@
 					m_y.push_back(toY(r));
 					m_z.push_back(gv);
 					m_w.push_back(1.0 / gs);
->>>>>>> 9253a482
 					++m;
 				}
 			}
 		}
 
-<<<<<<< HEAD
-		int iopt = 0;
-		int kx = 3;
-		int ky = 3;
-		int nmax = m;
-		int nxest = (int) std::ceil(kx + 1.0 + std::sqrt(m / 2.0));
-		int nyest = (int) std::ceil(ky + 1.0 + std::sqrt(m / 2.0));
-		double eps = std::pow(10.0, -6.0); //std::numeric_limits<double>::min();
-=======
 		int nxest = (int) std::ceil(kx + 1.0 + std::sqrt(m / 2.0)) * 2;
 		int nyest = (int) std::ceil(ky + 1.0 + std::sqrt(m / 2.0)) * 2;
 		int nmax = std::max(std::max(m, nxest), nyest);
->>>>>>> 9253a482
 
 		m_c.resize((nxest - kx - 1) * (nyest - ky - 1));
 		m_tx.resize(m);
@@ -543,29 +451,6 @@
 			b2 = b1 + u - kx;
 		}
 
-<<<<<<< HEAD
-		int lwrk1 = u * v * (2 + b1 + b2) + 2 * (u + v + km * (m + ne) + ne - kx - ky) + b2 + 1;
-		m_wrk1.resize(lwrk1);
-		int lwrk2 = u * v * (b2 + 1) + b2;
-		m_wrk2.resize(lwrk2);
-		int kwrk = m + (nxest - 2 * kx - 1) * (nyest - 2 * ky - 1);
-		m_iwrk.resize(kwrk);
-
-		int ier;
-		int tries = 4;
-
-		while(--tries >= 0) {
-			surfit_(&iopt, &m, m_x.data(), m_y.data(), m_z.data(), m_w.data(),
-					&xmin, &xmax, &ymin, &ymax, &kx, &ky,
-					&smooth, &nxest, &nyest, &nmax, &eps,
-					&m_nx, m_tx.data(), &m_ny, m_ty.data(), m_c.data(), &fp,
-					m_wrk1.data(), &lwrk1, m_wrk2.data(), &lwrk2, m_iwrk.data(), &kwrk,
-					&ier);
-			if(ier == 0)
-				break;
-			smooth *= 2;
-		}
-=======
 		if(m_wrk1)
 			munmap(m_wrk1, m_lwrk1);
 		m_lwrk1 = u * v * (2 + b1 + b2) + 2 * (u + v + km * (m + ne) + ne - kx - ky) + b2 + 1;
@@ -609,33 +494,9 @@
 			}
 			++iter;
 		} while(iter < 100);
->>>>>>> 9253a482
-
-	}
-
-<<<<<<< HEAD
-	void smoothGrid() {
-
-		int idim = 1;
-		int mf = cols * rows * idim;
-
-		m_x.resize(mf); // A single col/row.
-		m_y.resize(mf);
-		m_z.resize(mf);
-
-		// Populate the cell-centre coordinates.
-		for(int r = 0; r < rows; ++r) {
-			for(int c = 0; c < cols; ++c) {
-				m_x[r * cols + c] = xmin + c * res + res * 0.5;
-				m_y[r * cols + c] = ymin + r * res + res * 0.5;
-			}
-		}
-
-		int lwrk1 = cols * rows * 4;
-		m_wrk1.resize(lwrk1);
-		int kwrk = cols * rows;
-		m_iwrk.resize(kwrk);
-=======
+
+	}
+
 	void smooth(std::vector<double>& target) {
 
 		int idim = 1;
@@ -662,7 +523,6 @@
 		m_liwrk = cols * rows;
 		//m_iwrk.resize(kwrk);
 		m_iwrk = (int*) mmap(0, m_liwrk * sizeof(int), PROT_READ|PROT_WRITE, MAP_PRIVATE|MAP_ANONYMOUS, -1, 0);
->>>>>>> 9253a482
 
 		int ier;
 
@@ -670,68 +530,16 @@
 				m_c.data(), m_x.data(), &cols, m_y.data(), &rows, m_z.data(), &mf,
 				m_wrk1, (int*) &m_lwrk1, m_iwrk, (int*) &m_liwrk, &ier);
 
-<<<<<<< HEAD
-		// Apply smoothed values to raster.
-		fill(NO_DATA);
-		for(int i = 0; i < mf; ++i)
-			set(m_x[i], m_y[i], m_z[i]);
-	}
-
-	double smoothAt(double x, double y) {
-
-		int idim = 1;
-		int mx = 1;
-		int my = 1;
-		int mf = mx * my * idim;
-
-		m_x.resize(mx); // A single col/row.
-		m_y.resize(my);
-		m_z.resize(mf);
-
-		m_x[0] = x;
-		m_y[0] = y;
-
-		int lwrk1 = 4 * (mx + my);
-		m_wrk1.resize(lwrk1);
-		int kwrk = mx + my;
-		m_iwrk.resize(kwrk);
-
-		int ier;
-
-		surev_(&idim, m_tx.data(), &m_nx, m_ty.data(), &m_ny,
-				m_c.data(), m_x.data(), &mx, m_y.data(), &my, m_z.data(), &mf,
-				m_wrk1.data(), &lwrk1, m_iwrk.data(), &kwrk, &ier);
-
-		if(ier == 10) // TODO: What about other non-zero returns?
-			throw std::runtime_error("Failed to find smoothed value.");
-
-		return m_z[0];
-=======
 		fill(NODATA);
 		for(int r = 0; r < rows; ++r) {
 			for(int c = 0; c < cols; ++c)
 				target[r * cols + c] = m_z[c * rows + r]; // Note: z is transposed from usual.
 		}
->>>>>>> 9253a482
 	}
 
 	void save(const std::string& outfile) {
 		GDALDriverManager* dm = GetGDALDriverManager();
 		GDALDriver* drv = dm->GetDriverByName("GTiff");
-<<<<<<< HEAD
-		GDALDataset* ds = drv->Create(outfile.c_str(), cols, rows, 2, GDT_Float32, 0);
-		double trans[] = {xmin, res, 0, ymax, 0, -res};
-		ds->SetGeoTransform(trans);
-		const char* proj = projection.c_str();
-		ds->SetProjection(proj);
-		GDALRasterBand* b1 = ds->GetRasterBand(1);
-		b1->SetNoDataValue(NO_DATA);
-		if(CE_None != b1->RasterIO(GF_Write, 0, 0, cols, rows, counts.data(), cols, rows, GDT_Int32, 0, 0, 0))
-			throw std::runtime_error("Failed to write band 1.");
-		GDALRasterBand* b2 = ds->GetRasterBand(2);
-		b2->SetNoDataValue(NO_DATA);
-		if(CE_None != b2->RasterIO(GF_Write, 0, 0, cols, rows, grid.data(), cols, rows, GDT_Float64, 0, 0, 0))
-=======
 		int bands = 0;
 		if(!grid.empty()) bands++;
 		if(!std.empty()) bands++;
@@ -760,41 +568,10 @@
 		GDALRasterBand* b3 = ds->GetRasterBand(b++);
 		b3->SetNoDataValue(NODATA);
 		if(CE_None != b3->RasterIO(GF_Write, 0, 0, cols, rows, grid.data(), cols, rows, GDT_Float64, 0, 0, 0))
->>>>>>> 9253a482
 			throw std::runtime_error("Failed to write band 2.");
 		GDALClose(ds);
 	}
 
-<<<<<<< HEAD
-	void adjust(const std::string& outfile, Item& reference) {
-
-		std::ofstream out(outfile, std::ios::binary|std::ios::out);
-		std::ifstream in(file, std::ios::binary|std::ios::in);
-
-		liblas::ReaderFactory rf;
-		liblas::Reader rdr = rf.CreateWithStream(in);
-		const liblas::Header& hdr = rdr.GetHeader();
-
-		liblas::Header whd(hdr);
-		liblas::WriterFactory wf;
-		liblas::Writer wtr = liblas::Writer(out, hdr);
-
-		double minx = MAX, miny = MAX, minz = MAX, maxx = MIN, maxy = MIN, maxz = MIN;
-		while(rdr.ReadNextPoint()) {
-			const liblas::Point& pt = rdr.GetPoint();
-			double x = pt.GetX();
-			double y = pt.GetY();
-			double z = pt.GetZ() + (reference.smoothAt(x, y) - smoothAt(x, y));
-			liblas::Point npt(pt);
-			npt.SetCoordinates(x, y, z);
-			wtr.WritePoint(npt);
-			if(x < minx) minx = x;
-			if(y < miny) miny = y;
-			if(z < minz) minz = z;
-			if(x > maxx) maxx = x;
-			if(y > maxy) maxy = y;
-			if(z > maxz) maxz = z;
-=======
 	void adjust(Item& ref, const std::string& outfile) {
 		adjust(ref, std::vector<std::string>({outfile}));
 	}
@@ -808,18 +585,9 @@
 				las.update(pt);
 			}
 			las.write(outfiles[i]);
->>>>>>> 9253a482
-		}
-	}
-
-<<<<<<< HEAD
-		whd.SetMin(minx, miny, minz);
-		whd.SetMax(maxx, maxy, maxz);
-		wtr.SetHeader(whd);
-		wtr.WriteHeader();
-		out.close();
-		in.close();
-=======
+		}
+	}
+
 	~Item() {
 		if(m_wrk1)
 			munmap(m_wrk1, m_lwrk1);
@@ -827,7 +595,6 @@
 			munmap(m_wrk2, m_lwrk2);
 		if(m_iwrk)
 			munmap(m_iwrk, m_liwrk);
->>>>>>> 9253a482
 	}
 };
 
@@ -837,19 +604,6 @@
 	return ss.str();
 }
 
-<<<<<<< HEAD
-int main(int argc, char** argv) {
-
-	double smooth1 =1000;
-	double smooth2 = 200;
-
-	GDALAllRegister();
-
-	double res = atof(argv[argc - 3]);
-	int steps = atoi(argv[argc - 2]);
-	std::string outdir = argv[argc - 1];
-	std::vector<Item> items;
-=======
 std::vector<std::string> getFiles(const std::string& dirname) {
 	std::vector<std::string> files;
 	DIR *dir;
@@ -868,60 +622,12 @@
 	}
 	return files;
 }
->>>>>>> 9253a482
 
 int main(int argc, char** argv) {
 
 	double res = 50;
 	std::string outdir;
 	std::vector<std::string> las;
-<<<<<<< HEAD
-	for(int i = 1; i < argc - 3; ++i)
-		las.push_back(argv[i]);
-
-	while(res0 >= res) {
-
-		for(const std::string& l : las)
-			items.emplace_back(l, res);
-
-		Item avg("", res);
-
-		// Load each point cloud, add it to the overall average.
-		// Then average the item and save it.
-		for(size_t i = 0; i < items.size(); ++i) {
-			Item& item = items[i];
-			item.load();
-			avg.extend(item);
-		}
-		avg.calcBounds();
-		avg.fill(NO_DATA);
-		for(size_t i = 0; i < items.size(); ++i) {
-			Item& item = items[i];
-			avg.add(item);
-			item.average();
-			item.save(makeFile(outdir, "item_avg", res, i, ".tif"));
-		}
-
-		// Make the average of all point clouds, then produce a smoothed raster surface.
-		avg.projection = items[0].projection;
-		avg.average();
-		avg.save(makeFile(outdir, "avg", res, 0, ".tif"));
-		avg.splineSmooth(smooth1);
-		avg.smoothGrid();
-		avg.save(makeFile(outdir, "smooth", res, 0, ".tif"));
-
-		// Adjust each point cloud by adding the difference between the smoothed overall
-		// average, and the smoothed individual average.
-		std::string s;
-		std::vector<std::string> slas;
-		for(size_t i = 0; i < items.size(); ++i) {
-			Item& item = items[i];
-			item.splineSmooth(smooth2);
-			item.smoothGrid();
-			s = makeFile(outdir, "adj", res, i, ".las");
-			slas.push_back(s);
-			item.adjust(s, avg);
-=======
 
 	for(int i = 1; i < argc - 3; ++i) {
 		std::string arg = argv[i];
@@ -935,14 +641,9 @@
 			continue;
 		} else if(arg == "-o") {
 			outdir = argv[++i];
->>>>>>> 9253a482
-		}
-	}
-
-<<<<<<< HEAD
-		res0 /= 2;
-		las.swap(slas);
-=======
+		}
+	}
+
 	Item ref(las);
 	ref.res = res;
 	ref.load();
@@ -959,7 +660,6 @@
 		item.smooth(item.grid);
 		item.save(makeFile(outdir, "item_smooth", res, ++i, ".tif"));
 		item.adjust(ref, makeFile(outdir, "las", res, ++i, ".las"));
->>>>>>> 9253a482
 	}
 
 }