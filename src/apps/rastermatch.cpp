--- conflicted
+++ resolved
@@ -45,120 +45,9 @@
 			return lst[lst.size() / 2];
 		}
 	}
-<<<<<<< HEAD
-};
-
-void usage() {
-	std::cout << "Usage: rastermatch <options>\n"
-			<< " -a <<anchor file> <band> [<anchor file> <band> [...]]>\n"
-			<< " -t <<target file> <band>>\n"
-			<< " -k <<mask file> <band>>"
-			<< " -o [adjusted file]\n"
-			<< " -f [adjustment (difference) file]\n"
-			<< " -n Number of nearest neighbours. Default 32.\n"
-			<< "  This program samples the differences between one or more 'anchor'\n"
-			<< "  rasters and a 'target' raster, then calculates an adjustment to \n"
-			<< "  match them\n";
-}
-
-double makeKernel(std::vector<double>& kernel, int size, double sigma) {
-	kernel.resize(size * size);
-	double xmid = (size - 1) / 2.0;
-	double ymid = (size - 1) / 2.0;
-	double spread = 1.0 / (sigma * sigma * 2.0);
-	double denom = 8.0 * std::atan(1) * sigma * sigma;
-	std::vector<double> gx, gy;
-	gx.reserve(size);
-	for(int i = 0; i < size; ++i) {
-		double x = i - xmid;
-		gx.push_back(std::exp(-x * x * spread));
-	}
-	gy.reserve(size);
-	for(int i = 0; i < size; ++i) {
-		double y = i - ymid;
-		gy.push_back(std::exp(-y * y * spread));
-	}
-
-	double sum = 0;
-	for(int r = 0; r < size; ++r) {
-		for(int c = 0; c < size; ++c) {
-			sum += (kernel[r * size + c] = (gx[c] * gy[r]) / denom);
-		}
-	}
-	std::cerr << "Sum: " << sum << "\n";
-	return sum;
-}
-
-double edgeDistance(int col, int row, int cols, int rows, double res) {
-	double dx = std::min(col, cols - col);
-	double dy = std::min(row, rows - row);
-	double d = std::sqrt(dx * dx + dy * dy) * res;
-	return std::round(d * res) / res;
-}
-
-void doGaussInterp(MemRaster& errors, MemRaster& target, MemRaster& adjusted, MemRaster& diffs, double sigma) {
-
-	const GridProps& tprops = target.props();
-	int tcols = tprops.cols();
-	int trows = tprops.rows();
-	double tn = tprops.nodata();
-
-	const GridProps& eprops = errors.props();
-	int ecols = eprops.cols();
-	int erows = eprops.rows();
-	double en = eprops.nodata();
-
-	std::vector<double> kernel;
-
-	double tv, ev;
-	double res = std::abs(tprops.resolutionX());
-
-	int size = (int) std::ceil((sigma / res) * 3); // 3 standard deviations
-	if(size % 2 == 0) ++size;
-	makeKernel(kernel, size, sigma);
-
-	diffs.fillFloat(0, 1);
-
-	for(int erow = 0; erow < erows; ++erow) {
-		if(erow % 100 == 0)
-			std::cout << "A Row: " << erow << " of " << erows << "\n";
-		for(int ecol = 0; ecol < ecols; ++ecol) {
-
-			double x = eprops.toCentroidX(ecol);
-			double y = eprops.toCentroidY(erow);
-			int tcol = tprops.toCol(x);
-			int trow = tprops.toRow(y);
-
-			if(!tprops.hasCell(tcol, trow) || (ev = errors.getFloat(ecol, erow, 1)) == en)
-				continue;
-			for(int r = 0; r < size; ++r) {
-				for(int c = 0; c < size; ++c) {
-					int cc = tcol + c - size / 2;
-					int rr = trow + r - size / 2;
-					if(tprops.hasCell(cc, rr))
-						diffs.setFloat(cc, rr, diffs.getFloat(cc, rr, 1) + kernel[r * size + c] * ev, 1);
-				}
-			}
-		}
-	}
-
-	for(int trow = 0; trow < trows; ++trow) {
-		if(trow % 100 == 0)
-			std::cout << "B Row: " << trow << " of " << trows << "\n";
-		for(int tcol = 0; tcol < tcols; ++tcol) {
-			if((tv = target.getFloat(tcol, trow, 1)) != tn)
-				adjusted.setFloat(tcol, trow, tv + diffs.getFloat(tcol, trow, 1), 1);
-		}
-	}
-}
-
-
-void doInterp(KDTree<Pt>& tree, MemRaster& target, MemRaster& adjusted, MemRaster& diffs, int nn) {
-=======
 }
 
 void doInterp(MemRaster& tmem, MemRaster& amem, MemRaster& difmem, int size) {
->>>>>>> 9d087b2b
 
 	const GridProps& tprops = tmem.props();
 	const GridProps& aprops = amem.props();
@@ -168,18 +57,11 @@
 
 	std::vector<double> buf(size * size);
 
-<<<<<<< HEAD
-	for(int trow = 0; trow < trows; ++trow) {
-		if(trow % 100 == 0)
-			std::cout << "Row: " << trow << " of " << trows << "\n";
-		for(int tcol = 0; tcol < tcols; ++tcol) {
-=======
 	difmem.fillFloat(nd, 1);
 
 	double tavg, aavg, tv;
 	for(int trow = 0; trow < tprops.rows(); ++trow) {
 		for(int tcol = 0; tcol < tprops.cols(); ++tcol) {
->>>>>>> 9d087b2b
 
 			if((tv = tmem.getFloat(tcol, trow, 1)) == nd)
 				continue;
@@ -244,12 +126,13 @@
 			int tr = trow - size / 2 + r;
 			int ac = acol - size / 2 + c;
 			int ar = arow - size / 2 + r;
-			if(tprops.hasCell(tc, tr) && aprops.hasCell(ac, ar) // TODO: Needs to continue into non-overlapping parts, with gradient to zero.
-				&& (av = amem.getFloat(ac, ar, 1)) != 0
-				&& (tv = tmem.getFloat(tc, tr, 1)) != 0) {
-					++count;
-					if(av != an && tv != tn)
-						sum += (av - tv);
+			if(tprops.hasCell(tc, tr)
+					&& (tv = tmem.getFloat(tc, tr, 1)) != tn && tv != 0) {
+				++count;
+				if(aprops.hasCell(ac, ar) // TODO: Needs to continue into non-overlapping parts, with gradient to zero.
+						&& (av = amem.getFloat(ac, ar, 1)) != an && av != 0) {
+					sum += (av - tv);
+				}
 			}
 		}
 	}
@@ -287,31 +170,7 @@
 		}
 	}
 
-<<<<<<< HEAD
-	std::vector<std::string> anchors;	// Anchor filenames.
-	std::vector<int> abands;			// Anchor bands.
-	std::string target;					// Target filename.
-	int tband = 1;						// Target band.
-	bool hasMask = false;
-	std::string maskfile;
-	int maskband = 1;
-	std::string adjusted;				// The adjusted raster.
-	std::string adjustment;				// The adjustment (differencce).
-	bool mapped = false;
-	int nn = 32;
-	int skip = 4;
-	int sigma = 100;
-	std::string points; // If outputing dif points.
-	bool doPoints = false;
-	bool doNN = false;
-	bool doGauss = false;
-
-	for(int i = 2; i < argc; ++i) {
-=======
-	for(int trow = 0; trow < tprops.rows(); ++trow) {
-		for(int tcol = 0; tcol < tprops.cols(); ++tcol)
-			tmem.setFloat(tcol, trow, difmem.getFloat(tcol, trow, 1), 1);
-	}
+	difmem.writeTo(tmem);
 }
 
 int main(int argc, char** argv) {
@@ -328,7 +187,6 @@
 	int maxSize = 256;
 
 	for(int i = 1; i < argc; ++i) {
->>>>>>> 9d087b2b
 		std::string arg(argv[i]);
 		if(arg == "-a") {
 			anchors.push_back(argv[++i]);
@@ -348,284 +206,46 @@
 			mask = argv[++i];
 			mband = atoi(argv[++i]);
 			continue;
-<<<<<<< HEAD
-		} else if(arg == "-k") {
-			hasMask = true;
-			maskfile = argv[++i];
-			maskband = atoi(argv[++i]);
-			continue;
-		} else if(arg == "-n") {
-			nn = atoi(argv[++i]);
-			doNN = true;
-			continue;
-		} else if(arg == "-s") {
-			skip = atoi(argv[++i]);
-			continue;
-		} else if(arg == "-g") {
-			sigma = atof(argv[++i]);
-			doGauss = true;
-			continue;
-		} else if(arg == "-p") {
-			points = argv[++i];
-			doPoints = true;
-=======
 		} else if(arg == "-d") {
 			minSize = atoi(argv[++i]);
 			maxSize = atoi(argv[++i]);
->>>>>>> 9d087b2b
-			continue;
-		}
-	}
-
-<<<<<<< HEAD
-	std::cout << "Skip: " << skip << "; neighbours: " << nn << "; mapped: " << mapped << "; sigma: " << sigma << "\n";
-
-	// Get the target image as a mem raster.
-	MemRaster tgrid;
-	GridProps tprops;
-	// Make an adjusted raster.
-	MemRaster agrid;
-	// Make an adjustment (diff) raster.
-	MemRaster dgrid;
-=======
+			continue;
+		}
+	}
+
 	bool mapped = true;
->>>>>>> 9d087b2b
 
 	Bounds bounds;
 	GridProps tprops;
 	MemRaster tmem;
 	{
-<<<<<<< HEAD
-		std::cout << "Loading target\n";
-		Raster traster(target);
-		tprops = GridProps(traster.props());
-=======
 		Raster trast(target);
 		tprops = trast.props();
->>>>>>> 9d087b2b
 		tprops.setWritable(true);
 		tprops.setBands(1);
 		tmem.init(tprops, mapped);
+		tmem.fillFloat(tprops.nodata(), 1);
 		trast.writeTo(tmem, tprops.cols(), tprops.rows(), 0, 0, 0, 0, tband, 1);
 		bounds.extend(tprops.bounds());
 	}
 
-<<<<<<< HEAD
-	double tn = tprops.nodata();
-	KDTree<Pt> tree(2);
-	// A reaster for difference
-	MemRaster egrid;
-=======
 	GridProps mprops;
 	MemRaster mmem;
 	if(!mask.empty()) {
 		Raster mrast(mask);
 		mprops = mrast.props();
 		mmem.init(mprops, mapped);
+		mmem.fillFloat(mprops.nodata(), 1);
 		mrast.writeTo(mmem, mprops.cols(), mprops.rows(), 0, 0, 0, 0, mband, 1);
 	}
->>>>>>> 9d087b2b
 
 	GridProps aprops(tprops);
 	MemRaster amem;
 	{
-<<<<<<< HEAD
-		// Bounds for the error raster.
-		Bounds ebounds;
-		// Make a mask raster.
-		MemRaster mgrid;
-		// Properties for the mask raster.
-		GridProps mprops;
-		if(hasMask) {
-			std::cout << "Loading mask\n";
-			Raster mask(maskfile);
-			mprops = mask.props();
-			mprops.setWritable(true);
-			mprops.setBands(1);
-			mgrid.init(mprops, true);
-			mask.writeTo(mgrid, mprops.cols(), mprops.rows(), 0, 0, 0, 0, maskband, 1);
-		}
-=======
 		amem.init(aprops, mapped);
 		amem.fillFloat(aprops.nodata(), 1);
->>>>>>> 9d087b2b
 
 		for(size_t i = 0; i < anchors.size(); ++i) {
-<<<<<<< HEAD
-			std::cout << "Loading anchor " << anchors[i] << "\n";
-			Raster anchor(anchors[i]);
-			GridProps props(anchor.props());
-			props.setBands(1);
-			props.setWritable(true);
-			agrids[i].init(props, true);
-			anchor.writeTo(agrids[i], props.cols(), props.rows(), 0, 0, 0, 0, abands[i], 1);
-			ebounds.extend(props.bounds());
-		}
-
-		// Configure the error raster.
-		GridProps eprops(tprops);
-		eprops.setBounds(ebounds);
-		eprops.setNoData(0);
-		egrid.init(eprops, mapped);
-		egrid.fillFloat(0, 1);
-
-		double tv;
-
-		// Fill the error grid with differences between anchors and (shifted) target.
-		std::cout << "Computing errors\n";
-		for(int tr = 0; tr < tprops.rows(); tr += (1 + skip)) {
-			for(int tc = 0; tc < tprops.cols(); tc += (1 + skip)) {
-				if((tv = tgrid.getFloat(tc, tr, 1)) == tn)
-					continue;
-				double x = tprops.toCentroidX(tc);
-				double y = tprops.toCentroidY(tr);
-				for(size_t i = 0; i < agrids.size(); ++i) {
-					const GridProps& aprops = agrids[i].props();
-					int ac = aprops.toCol(x);
-					int ar = aprops.toRow(y);
-					int mc = mprops.toCol(x);
-					int mr = mprops.toRow(y);
-					int ec = eprops.toCol(x);
-					int er = eprops.toRow(y);
-					double an = aprops.nodata();
-					double v;
-					if(aprops.hasCell(ac, ar)
-							&& (!hasMask || (mprops.hasCell(mc, mr) && mgrid.getInt(mc, mr, 1) == 1))
-							&& ((v = agrids[i].getFloat(ac, ar, 1)) != an)
-							&& (egrid.getFloat(ec, er, 1) == 0)) {
-						egrid.setFloat(ec, er, v - tv, 1);
-					}
-				}
-			}
-		}
-		std::ofstream ptsOutput;
-		if(doPoints) {
-			ptsOutput.open(points);
-			std::cout << "Points file: " << points << "\n";
-		}
-
-		if(doNN || doPoints) {
-			double ev;
-			for(int er = 0; er < eprops.rows(); ++er) {
-				for(int ec = 0; ec < eprops.cols(); ++ec) {
-					double x = eprops.toCentroidX(ec);
-					double y = eprops.toCentroidY(er);
-					if((ev = egrid.getFloat(ec, er, 1)) != 0) {
-						if(doPoints) {
-							ptsOutput << x << "," << y << "," << ev << "\n";
-						} else if(doNN){
-							tree.add(new Pt(x, y, ev));
-						}
-					}
-				}
-			}
-		}
-	}
-
-	if(!doPoints) {
-		agrid.init(tprops, mapped);
-		agrid.fillFloat(tprops.nodata(), 1);
-
-		dgrid.init(tprops, mapped);
-		dgrid.fillFloat(tprops.nodata(), 1);
-
-		std::cout << "Matching with " << nn << " nearest neighbours.\n";
-
-		if(doNN) {
-			tree.build();
-			doInterp(tree, tgrid, agrid, dgrid, nn);
-		} else if(doGauss) {
-			doGaussInterp(egrid, tgrid, agrid, dgrid, sigma);
-		}
-
-		GridProps oprops(agrid.props());
-		oprops.setDataType(DataType::Float32);
-
-		std::cout << "Creating output rasters\n";
-		Raster araster(adjusted, oprops);
-		Raster draster(adjustment, oprops);
-
-		std::cout << "Writing to output rasters\n";
-		agrid.writeTo(araster, oprops.cols(), oprops.rows(), 0, 0, 0, 0, 1, 1);
-		dgrid.writeTo(draster, oprops.cols(), oprops.rows(), 0, 0, 0, 0, 1, 1);
-	}
-
- 	return 0;
-}
-
-double pixelWeights(Grid& grid, int col, int row, int size) {
-	const GridProps& props = grid.props();
-	double nd = props.nodata();
-	double rad = std::pow(size / 2.0, 2.0);
-	int ct = 0, t = 0;
-	for(int r = 0; r < size; ++r) {
-		for(int c = 0; c < size; ++c) {
-			double d = std::pow(c - size / 2.0, 2.0) + std::pow(r - size / 2, 2.0);
-			if(d <= rad) {
-				++t;
-				if(props.hasCell(c + col, r + row) && grid.getFloat(c + col, r + row, 1) != nd)
-					++ct;
-			}
-		}
-	}
-	return t > 0 ? (double) ct / t : 0;
-}
-
-int merge(int argc, char** argv) {
-
-	if(argc < 6) {
-		usage();
-		return 1;
-	}
-
-	std::vector<char*> args;
-	std::string target1;					// Target filename.
-	std::string target2;					// Target filename.
-	int tband1 = 1;							// Target band.
-	int tband2 = 1;							// Target band.
-	std::string merged;						// Merged filename
-	double radius = 50;						// Kernel radius (map units)
-	bool mapped = false;					// Use mapped memory.
-
-	for(int i = 2; i < argc; ++i) {
-		std::string arg(argv[i]);
-		if(arg == "-r") {
-			radius = atof(argv[++i]);
-			continue;
-		} else if(arg == "-m") {
-			mapped = true;
-			continue;
-		} else {
-			args.push_back(argv[i]);
-		}
-	}
-
-	// Get files and bands.
-	target1 = args[0];
-	tband1 = atoi(args[1]);
-	target2 = args[2];
-	tband2 = atoi(args[3]);
-	merged = args[4];
-
-	// Get the target image as a mem raster.
-	MemRaster tgrid1, tgrid2;
-	GridProps tprops1, tprops2;
-	{
-		Raster traster(target1);
-		tprops1 = GridProps(traster.props());
-		tprops1.setWritable(true);
-		tprops1.setBands(1);
-		tgrid1.init(tprops1, mapped);
-		traster.writeTo(tgrid1, tprops1.cols(), tprops1.rows(), 0, 0, 0, 0, tband1, 1);
-	}
-	{
-		Raster traster(target2);
-		tprops2 = GridProps(traster.props());
-		tprops2.setWritable(true);
-		tprops2.setBands(1);
-		tgrid2.init(tprops2, mapped);
-		traster.writeTo(tgrid2, tprops2.cols(), tprops2.rows(), 0, 0, 0, 0, tband2, 1);
-=======
 			MemRaster cmem;
 			GridProps cprops;
 			{
@@ -634,6 +254,7 @@
 				cprops.setBands(1);
 				cprops.setWritable(true);
 				cmem.init(cprops, mapped);
+				cmem.fillFloat(cprops.nodata(), 1);
 				crast.writeTo(cmem, cprops.cols(), cprops.rows(), 0, 0, 0, 0, abands[i], 1);
 			}
 
@@ -658,93 +279,17 @@
 				}
 			}
 		}
->>>>>>> 9d087b2b
 	}
 
 	{
-<<<<<<< HEAD
-		Bounds mbounds = mprops.bounds();
-		mbounds.extend(tprops2.bounds());
-		mprops.setBounds(mbounds);
-	}
-	// Create and prepare the output raster.
-	MemRaster mgrid(mprops, mapped);
-	mgrid.fillFloat(mprops.nodata(), 1);
-
-	Raster mraster(merged, mprops);
-
-	double nd1 = tprops1.nodata();
-	double nd2 = tprops2.nodata();
-	int mcols = mprops.cols();
-	int mrows = mprops.rows();
-	double v;			// Adjusted, weighted value.
-	double v1, v2;		// Cell values.
-	double w1, w2; 		// Valid-pixel weights.
-	double x, y;
-	int tcol1, trow1;
-	int tcol2, trow2;	// Col, row in grid2.
-	int size = (int) std::ceil(radius / std::abs(tprops1.resolutionX()));
-
-	// Iterate over the cells of the merged raster.
-	for(int mrow = 0; mrow < mrows; ++mrow) {
-		if(mrow % 100 == 0)
-			std::cout << "Row " << mrow << " of " << mrows << "\n";
-		for(int mcol = 0; mcol < mcols; ++mcol) {
-
-			x = mprops.toCentroidX(mcol);
-			y = mprops.toCentroidY(mrow);
-
-			v1 = nd1;
-			v2 = nd2;
-
-			// Get the col/row and value of the first target.
-			tcol1 = tprops1.toCol(x);
-			trow1 = tprops1.toRow(y);
-			if(tprops1.hasCell(x, y))
-				v1 = tgrid1.getFloat(tcol1, trow1, 1);
-
-			// Get the col/row and value of the second target.
-			tcol2 = tprops2.toCol(x);
-			trow2 = tprops2.toRow(y);
-			if(tprops2.hasCell(x, y))
-				v2 = tgrid2.getFloat(tcol2, trow2, 1);
-
-			if(v1 != nd1 && v2 != nd2) {
-				// If both are valid, get the weights and compute a value.
-				w1 = pixelWeights(tgrid1, tcol1, trow1, size);
-				w2 = pixelWeights(tgrid2, tcol2, trow2, size);
-				if(w1 == 0 && w2 == 0) {
-					v = nd1;
-				} else if(w1 == 0) {
-					v = v2;
-				} else if(w1 == 0) {
-					v = v1;
-				} else {
-					v = (w1 / (w1 + w2)) * v1 + (w2 / (w1 + w2)) * v2;
-				}
-			} else if(v1 != nd1) {
-				// If v1 is valid, use it.
-				v = v1;
-			} else if(v2 != nd2) {
-				// If v2 is valid use it.
-				v = v2;
-			} else {
-				// If none are valid, use ND.
-				v = nd1;
-			}
-
-			// Set the output value.
-			mgrid.setFloat(mcol, mrow, v, 1);
-=======
 		MemRaster difmem(tprops, mapped);
 		for(int d = maxSize; d >= minSize; d /= 2) {
 			doInterp2(tmem, amem, difmem, d);
-			std::stringstream tmp;
-			tmp << "/tmp/match_" <<  d << ".tif";
-			std::cerr << tmp.str() << "\n";
-			Raster rtmp(tmp.str(), tprops);
-			tmem.writeTo(rtmp);
->>>>>>> 9d087b2b
+			//std::stringstream tmp;
+			//tmp << "/tmp/match_" <<  d << ".tif";
+			//std::cerr << tmp.str() << "\n";
+			//Raster rtmp(tmp.str(), tprops);
+			//tmem.writeTo(rtmp);
 		}
 	}
 
