/*
 * rastermatch.cpp
 *
 *  Created on: Feb 21, 2019
 *      Author: rob
 */
#include <vector>
#include <sstream>
#include <thread>
#include <iostream>

#include "raster.hpp"

using namespace geo::raster;

double memAvg(std::vector<double>& buf, int size, double nd) {
	double sum = 0, div = 0;
	double rad = (double) size / 2.0;
	for(int r = 0; r < size; ++r) {
		for(int c = 0; c < size; ++c) {
			double v = buf[r * size + c];
			double d = std::sqrt(std::pow(r - size / 2.0, 2.0) + std::pow(c - size / 2.0, 2.0));
			if(d <= rad && v != nd) {
				double w = 1.0 - d / rad;
				sum += v * w;
				div += w;
			}
		}
	}
	return div > 0 ? sum / div : nd;
}

double memMed(std::vector<double>& buf, double nd) {
	std::vector<double> lst;
	for(double d : buf) {
		if(d != nd)
			lst.push_back(d);
	}
	if(lst.empty()) {
		return nd;
	} else {
		std::sort(lst.begin(), lst.end());
		if(lst.size() % 2 == 0) {
			size_t i = lst.size() / 2;
			return (lst[i] + lst[i + 1]) / 2.0;
		} else {
			return lst[lst.size() / 2];
		}
	}
}

void doInterp(MemRaster& tmem, MemRaster& amem, MemRaster& difmem, int size) {

	const GridProps& tprops = tmem.props();
	const GridProps& aprops = amem.props();

	double nd = tprops.nodata();
	if(size % 2 == 0) ++size;

	std::vector<double> buf(size * size);

	difmem.fillFloat(nd, 1);

	double tavg, aavg, tv;
	for(int trow = 0; trow < tprops.rows(); ++trow) {
		for(int tcol = 0; tcol < tprops.cols(); ++tcol) {

			if((tv = tmem.getFloat(tcol, trow, 1)) == nd)
				continue;

			double x = tprops.toCentroidX(tcol);
			double y = tprops.toCentroidY(trow);

			int acol = aprops.toCol(x);
			int arow = aprops.toRow(y);

			for(int r = 0; r < size; ++r) {
				for(int c = 0; c < size; ++c) {
					int cc = acol - size / 2 + c;
					int rr = arow - size / 2 + r;
					if(aprops.hasCell(cc, rr)) {
						buf[r * size + c] = amem.getFloat(cc, rr, 1);
					} else {
						buf[r * size + c] = nd;
					}
				}
			}
			aavg = memAvg(buf, size, nd);

			if(aavg == nd) {
				difmem.setFloat(tcol, trow, tv, 1);
				continue;
			}

			for(int r = 0; r < size; ++r) {
				for(int c = 0; c < size; ++c) {
					int cc = tcol - size / 2 + c;
					int rr = trow - size / 2 + r;
					if(tprops.hasCell(cc, rr)) {
						buf[r * size + c] = tmem.getFloat(cc, rr, 1);
					} else {
						buf[r * size + c] = nd;
					}
				}
			}
			tavg = memAvg(buf, size, nd);

			difmem.setFloat(tcol, trow, tv + (aavg - tavg), 1);
		}
	}

	for(int trow = 0; trow < tprops.rows(); ++trow) {
		for(int tcol = 0; tcol < tprops.cols(); ++tcol)
			tmem.setFloat(tcol, trow, difmem.getFloat(tcol, trow, 1), 1);
	}
}

<<<<<<< HEAD
double meanDif(std::vector<double>& tmem, std::vector<double>& amem, int tcol, int trow, int tcols, int trows, int size, double tn, double an) {
	double av, tv;
	double sum = 0;
	int count = 0;
	for(int r = 0; r < size; ++r) {
		for(int c = 0; c < size; ++c) {
			int cc = tcol + c - size / 2;
			int rr = trow + r - size / 2;
			if(cc < 0 || rr < 0 || rr >= trows || cc >= tcols)
				continue;
			tv = tmem[rr * tcols + cc];
			av = amem[rr * tcols + cc];
			if(tv != tn && av != an)
				sum += (av - tv);
		}
=======
double meanDif(std::vector<double>& tvec, double tn, std::vector<double>& avec, double an, int size) {
	double av, tv, sum = 0;
	int count = 0;
	for(int i = 0; i < size * size; ++i) {
		tv = tvec[i];
		av = avec[i];
		if(isnan(tv) || isnan(av))
			continue;
		if(tv == tn || tv == 0) //  This shouldn't happen.
			continue;
		++count;
		if(av == an)
			continue;
		sum += (av - tv);
>>>>>>> 9b86fa30
	}
	count = size * size;
	return count > 0 ? sum / count : 0;
}

<<<<<<< HEAD
void doInterp2(std::vector<double>& tmem, const GridProps& tprops, std::vector<double>& amem, const GridProps& aprops, std::vector<double>& difmem, int size) {
=======
void doInterp2(MemRaster& tmem, MemRaster& amem, MemRaster& dmem, int size) {
>>>>>>> 9b86fa30

	double tn = tprops.nodata();
	double an = aprops.nodata();
	int tcols = tprops.cols();
	int trows = tprops.rows();

<<<<<<< HEAD
	if(size % 2 == 0) ++size;

	std::fill(difmem.begin(), difmem.end(), tn);
=======
	double tn = tprops.nodata();
	double an = aprops.nodata();

	if(size % 2 != 0) ++size;
	int side = 2 * size + 1;

	dmem.fillFloat(tn, 1);

	std::vector<double> avec(side * side);
	std::vector<double> tvec(side * side);
>>>>>>> 9b86fa30

	int tcols = tprops.cols();
	int trows = tprops.rows();
	double invalid = std::nan("");

	int minp = -1;
	double tv;
	for(int tcol = 0; tcol < tcols; ++tcol) {

		int p = (int) (((float) tcol / tcols) * 100.0);
		if(p > minp) {
			if(p % 25 == 0)
				std::cout << " " << p << "% ";
			if(p % 10 == 0)
				std::cout << ".";
			minp = p;
			std::cout << std::flush;
		}

<<<<<<< HEAD
			if((tv = tmem[trow * tcols + tcol]) == tn)
				continue;

			double dif = meanDif(tmem, amem, tcol, trow, tcols, trows, size, tn, an);

			difmem[trow * tcols + tcol] = tv + dif;
=======
		int lastRow = 0;

		for(int trow = 0; trow < trows; ++trow) {

			if((tv = tmem.getFloat(tcol, trow, 1)) != tn) {

				if((trow - lastRow) != 1) {
					tmem.writeToVector(tvec, tcol - size, trow - size, side, side, 1, invalid);
					amem.writeToVector(avec, tcol - size, trow - size, side, side, 1, invalid);
				} else {
					int cols = side;
					int rc = tcol - size, rr = trow + size; // Only interested in the new bottom row. All others stay the same.
					int vc = 0, vr = (trow - 1) % side;
					for(int i = 0; i < side; ++i) {
						avec[vr * side + i] = invalid;
						tvec[vr * side + i] = invalid;
					}
					if(rr < trows) {
						if(rc < 0) {
							cols += rc;
							vc -= rc;
							rc = 0;
						}
						if(rc + cols > tcols)
							cols = tcols - rc;
						std::memcpy(avec.data() + vr * side + vc, ((double*) amem.grid()) + rr * tcols + rc, cols * sizeof(double));
						std::memcpy(tvec.data() + vr * side + vc, ((double*) tmem.grid()) + rr * tcols + rc, cols * sizeof(double));
					}
				}
				lastRow = trow;

				double dif = meanDif(tvec, tn, avec, an, side);

				dmem.setFloat(tcol, trow, tv + dif, 1);
			} else {
				dmem.setFloat(tcol, trow, tn, 1);
			}
>>>>>>> 9b86fa30
		}
	}
	std::cout << "100%\n";

<<<<<<< HEAD
	tmem.swap(difmem);
=======
	dmem.writeTo(tmem);
>>>>>>> 9b86fa30
}

int main(int argc, char** argv) {

	std::vector<std::string> anchors;
	std::vector<int> abands;
	std::string target;
	int tband = 1;
	std::string adjusted;
	std::string mask;
	int mband = 1;
	std::vector<int> sizes;
<<<<<<< HEAD
	bool mapped = false;

=======
	bool test = true;
	bool mapped = false;
>>>>>>> 9b86fa30

	for(int i = 1; i < argc; ++i) {
		std::string arg(argv[i]);
		if(arg == "-a") {
			anchors.push_back(argv[++i]);
			abands.push_back(atoi(argv[++i]));
			continue;
		} else if(arg == "-t") {
			target = argv[++i];
			tband = atoi(argv[++i]);
			continue;
		} else if(arg == "-o") {
			adjusted = argv[++i];
			continue;
		} else if(arg == "-m") {
			mask = argv[++i];
			mband = atoi(argv[++i]);
			continue;
		} else if(arg == "-d") {
<<<<<<< HEAD
			std::stringstream ss(argv[++i]);
			std::string part;
			while(std::getline(ss, part, ','))
				sizes.push_back(atoi(part.c_str()));
			continue;
		} else if(arg == "-p") {
			mapped = true;
=======
			std::string val = argv[++i];
			if(val.find(',') != std::string::npos) {
				std::stringstream ss(val);
				std::string part;
				while(std::getline(ss, part, ','))
					sizes.push_back(atoi(part.c_str()));
				std::sort(sizes.begin(), sizes.end());
			} else {
				sizes.push_back(atoi(val.c_str()));
			}
>>>>>>> 9b86fa30
			continue;
		}
	}

<<<<<<< HEAD
=======
	std::sort(sizes.begin(), sizes.end());
	std::reverse(sizes.begin(), sizes.end());

>>>>>>> 9b86fa30
	Bounds bounds;
	GridProps tprops;
	MemRaster tmem;
	{
		Raster trast(target);
		tprops = trast.props();
		tprops.setWritable(true);
		tprops.setBands(1);
		tmem.init(tprops, mapped);
		tmem.fillFloat(tprops.nodata(), 1);
		trast.writeTo(tmem, tprops.cols(), tprops.rows(), 0, 0, 0, 0, tband, 1);
	}

	GridProps mprops;
	MemRaster mmem;
	if(!mask.empty()) {
		Raster mrast(mask);
		mprops = mrast.props();
		mmem.init(mprops, mapped);
		mmem.fillFloat(mprops.nodata(), 1);
		mrast.writeTo(mmem, mprops.cols(), mprops.rows(), 0, 0, 0, 0, mband, 1);
	}

	GridProps aprops(tprops);
	MemRaster amem;
	{
<<<<<<< HEAD
		bool first = true;
=======
		amem.init(tprops, mapped);
		amem.fillFloat(tprops.nodata(), 1);

>>>>>>> 9b86fa30
		for(size_t i = 0; i < anchors.size(); ++i) {
			MemRaster cmem;
			GridProps cprops;
			{
				Raster crast(anchors[i]);
				cprops = crast.props();
				cprops.setBands(1);
				cprops.setWritable(true);
				cmem.init(cprops, mapped);
				cmem.fillFloat(cprops.nodata(), 1);
				if(first) {
					aprops.setNoData(cprops.nodata());
					first = false;
				}
				crast.writeTo(cmem, cprops.cols(), cprops.rows(), 0, 0, 0, 0, abands[i], 1);
			}

			amem.init(aprops, mapped);
			amem.fillFloat(aprops.nodata(), 1);

			double cv, cn = cprops.nodata();
//			/double tn = tprops.nodata();
			bool hasMask = !mask.empty();
			for(int crow = 0; crow < cprops.rows(); ++crow) {
				for(int ccol = 0; ccol < cprops.cols(); ++ccol) {
					double x = cprops.toCentroidX(ccol);
					double y = cprops.toCentroidY(crow);
					int mcol = mprops.toCol(x);
					int mrow = mprops.toRow(y);
					int tcol = tprops.toCol(x);
					int trow = tprops.toRow(y);
					if(tprops.hasCell(tcol, trow)) {
							if((cv = cmem.getFloat(ccol, crow, 1)) != cn
									&& (!hasMask || mmem.getInt(mcol, mrow, 1) == 1)) {
							amem.setFloat(tcol, trow, cv, 1);
<<<<<<< HEAD
						} else {
							amem.setFloat(tcol, trow, cn, 1);
						}
					}
				}
			}
		}
	}

	{
		std::vector<double> tvec(tprops.cols() * tprops.rows());
		{
			std::vector<double> dvec(tvec.size());
			std::vector<double> avec(dvec.size());
			tmem.readIntoVector(tvec);
			amem.readIntoVector(avec);
			for(int d : sizes) {
				std::cout << "Interp at " << d << "\n";
				doInterp2(tvec, tprops, avec, aprops, dvec, d);
=======
						}
					}
				}
			}
		}
	}

	{
		MemRaster dmem(tprops, mapped);
		for(const int& d : sizes) {

			doInterp2(tmem, amem, dmem, d);

			if(test) {
				std::stringstream tmp;
				tmp << "/tmp/match_" <<  d << ".tif";
				std::cerr << tmp.str() << "\n";
				Raster rtmp(tmp.str(), tprops);
				tmem.writeTo(rtmp);
>>>>>>> 9b86fa30
			}
		}
		//MemRaster difmem(tprops, mapped);
		//difmem.writeFromVector(dvec);
		tmem.writeFromVector(tvec);
	}

	Raster adjrast(adjusted, tprops);
	tmem.writeTo(adjrast);

}

<|MERGE_RESOLUTION|>--- conflicted
+++ resolved
@@ -115,23 +115,6 @@
 	}
 }
 
-<<<<<<< HEAD
-double meanDif(std::vector<double>& tmem, std::vector<double>& amem, int tcol, int trow, int tcols, int trows, int size, double tn, double an) {
-	double av, tv;
-	double sum = 0;
-	int count = 0;
-	for(int r = 0; r < size; ++r) {
-		for(int c = 0; c < size; ++c) {
-			int cc = tcol + c - size / 2;
-			int rr = trow + r - size / 2;
-			if(cc < 0 || rr < 0 || rr >= trows || cc >= tcols)
-				continue;
-			tv = tmem[rr * tcols + cc];
-			av = amem[rr * tcols + cc];
-			if(tv != tn && av != an)
-				sum += (av - tv);
-		}
-=======
 double meanDif(std::vector<double>& tvec, double tn, std::vector<double>& avec, double an, int size) {
 	double av, tv, sum = 0;
 	int count = 0;
@@ -146,30 +129,17 @@
 		if(av == an)
 			continue;
 		sum += (av - tv);
->>>>>>> 9b86fa30
-	}
-	count = size * size;
+	}
 	return count > 0 ? sum / count : 0;
 }
 
-<<<<<<< HEAD
-void doInterp2(std::vector<double>& tmem, const GridProps& tprops, std::vector<double>& amem, const GridProps& aprops, std::vector<double>& difmem, int size) {
-=======
 void doInterp2(MemRaster& tmem, MemRaster& amem, MemRaster& dmem, int size) {
->>>>>>> 9b86fa30
+
+	const GridProps& tprops = tmem.props();
+	const GridProps& aprops = amem.props();
 
 	double tn = tprops.nodata();
 	double an = aprops.nodata();
-	int tcols = tprops.cols();
-	int trows = tprops.rows();
-
-<<<<<<< HEAD
-	if(size % 2 == 0) ++size;
-
-	std::fill(difmem.begin(), difmem.end(), tn);
-=======
-	double tn = tprops.nodata();
-	double an = aprops.nodata();
 
 	if(size % 2 != 0) ++size;
 	int side = 2 * size + 1;
@@ -178,7 +148,6 @@
 
 	std::vector<double> avec(side * side);
 	std::vector<double> tvec(side * side);
->>>>>>> 9b86fa30
 
 	int tcols = tprops.cols();
 	int trows = tprops.rows();
@@ -198,14 +167,6 @@
 			std::cout << std::flush;
 		}
 
-<<<<<<< HEAD
-			if((tv = tmem[trow * tcols + tcol]) == tn)
-				continue;
-
-			double dif = meanDif(tmem, amem, tcol, trow, tcols, trows, size, tn, an);
-
-			difmem[trow * tcols + tcol] = tv + dif;
-=======
 		int lastRow = 0;
 
 		for(int trow = 0; trow < trows; ++trow) {
@@ -243,16 +204,11 @@
 			} else {
 				dmem.setFloat(tcol, trow, tn, 1);
 			}
->>>>>>> 9b86fa30
 		}
 	}
 	std::cout << "100%\n";
 
-<<<<<<< HEAD
-	tmem.swap(difmem);
-=======
 	dmem.writeTo(tmem);
->>>>>>> 9b86fa30
 }
 
 int main(int argc, char** argv) {
@@ -265,13 +221,8 @@
 	std::string mask;
 	int mband = 1;
 	std::vector<int> sizes;
-<<<<<<< HEAD
-	bool mapped = false;
-
-=======
 	bool test = true;
 	bool mapped = false;
->>>>>>> 9b86fa30
 
 	for(int i = 1; i < argc; ++i) {
 		std::string arg(argv[i]);
@@ -291,15 +242,6 @@
 			mband = atoi(argv[++i]);
 			continue;
 		} else if(arg == "-d") {
-<<<<<<< HEAD
-			std::stringstream ss(argv[++i]);
-			std::string part;
-			while(std::getline(ss, part, ','))
-				sizes.push_back(atoi(part.c_str()));
-			continue;
-		} else if(arg == "-p") {
-			mapped = true;
-=======
 			std::string val = argv[++i];
 			if(val.find(',') != std::string::npos) {
 				std::stringstream ss(val);
@@ -310,17 +252,13 @@
 			} else {
 				sizes.push_back(atoi(val.c_str()));
 			}
->>>>>>> 9b86fa30
-			continue;
-		}
-	}
-
-<<<<<<< HEAD
-=======
+			continue;
+		}
+	}
+
 	std::sort(sizes.begin(), sizes.end());
 	std::reverse(sizes.begin(), sizes.end());
 
->>>>>>> 9b86fa30
 	Bounds bounds;
 	GridProps tprops;
 	MemRaster tmem;
@@ -330,7 +268,6 @@
 		tprops.setWritable(true);
 		tprops.setBands(1);
 		tmem.init(tprops, mapped);
-		tmem.fillFloat(tprops.nodata(), 1);
 		trast.writeTo(tmem, tprops.cols(), tprops.rows(), 0, 0, 0, 0, tband, 1);
 	}
 
@@ -340,20 +277,15 @@
 		Raster mrast(mask);
 		mprops = mrast.props();
 		mmem.init(mprops, mapped);
-		mmem.fillFloat(mprops.nodata(), 1);
 		mrast.writeTo(mmem, mprops.cols(), mprops.rows(), 0, 0, 0, 0, mband, 1);
 	}
 
 	GridProps aprops(tprops);
 	MemRaster amem;
 	{
-<<<<<<< HEAD
-		bool first = true;
-=======
 		amem.init(tprops, mapped);
 		amem.fillFloat(tprops.nodata(), 1);
 
->>>>>>> 9b86fa30
 		for(size_t i = 0; i < anchors.size(); ++i) {
 			MemRaster cmem;
 			GridProps cprops;
@@ -363,19 +295,11 @@
 				cprops.setBands(1);
 				cprops.setWritable(true);
 				cmem.init(cprops, mapped);
-				cmem.fillFloat(cprops.nodata(), 1);
-				if(first) {
-					aprops.setNoData(cprops.nodata());
-					first = false;
-				}
 				crast.writeTo(cmem, cprops.cols(), cprops.rows(), 0, 0, 0, 0, abands[i], 1);
 			}
 
-			amem.init(aprops, mapped);
-			amem.fillFloat(aprops.nodata(), 1);
-
 			double cv, cn = cprops.nodata();
-//			/double tn = tprops.nodata();
+			double tn = tprops.nodata();
 			bool hasMask = !mask.empty();
 			for(int crow = 0; crow < cprops.rows(); ++crow) {
 				for(int ccol = 0; ccol < cprops.cols(); ++ccol) {
@@ -389,27 +313,6 @@
 							if((cv = cmem.getFloat(ccol, crow, 1)) != cn
 									&& (!hasMask || mmem.getInt(mcol, mrow, 1) == 1)) {
 							amem.setFloat(tcol, trow, cv, 1);
-<<<<<<< HEAD
-						} else {
-							amem.setFloat(tcol, trow, cn, 1);
-						}
-					}
-				}
-			}
-		}
-	}
-
-	{
-		std::vector<double> tvec(tprops.cols() * tprops.rows());
-		{
-			std::vector<double> dvec(tvec.size());
-			std::vector<double> avec(dvec.size());
-			tmem.readIntoVector(tvec);
-			amem.readIntoVector(avec);
-			for(int d : sizes) {
-				std::cout << "Interp at " << d << "\n";
-				doInterp2(tvec, tprops, avec, aprops, dvec, d);
-=======
 						}
 					}
 				}
@@ -429,12 +332,8 @@
 				std::cerr << tmp.str() << "\n";
 				Raster rtmp(tmp.str(), tprops);
 				tmem.writeTo(rtmp);
->>>>>>> 9b86fa30
-			}
-		}
-		//MemRaster difmem(tprops, mapped);
-		//difmem.writeFromVector(dvec);
-		tmem.writeFromVector(tvec);
+			}
+		}
 	}
 
 	Raster adjrast(adjusted, tprops);
