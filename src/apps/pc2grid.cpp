--- conflicted
+++ resolved
@@ -82,11 +82,8 @@
 			easting = atof(argv[++i]);
 		} else if(v == "-n") {
 			northing = atof(argv[++i]);
-<<<<<<< HEAD
-=======
 		} else if(v == "-t") {
 			estimate = true;
->>>>>>> 6b24cd11
 		} else {
 			args.push_back(argv[i]);
 		}
