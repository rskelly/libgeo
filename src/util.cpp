--- conflicted
+++ resolved
@@ -261,24 +261,24 @@
 
 std::string geo::util::gettmpdir() {
 	std::string dir;
-<<<<<<< HEAD
 	char* tmp = ::getenv("TMP");
 	if(!tmp)
 		tmp = ::getenv("TMPDIR");
 	if(!tmp) {
-=======
 #ifdef _WIN32
 #include <windows.h>
 #include <tchar.h>
-	TCHAR buf[MAX_PATH];
-	DWORD ret = GetTempPath(MAX_PATH, buf);
-	if (ret > 0 && ret <= MAX_PATH)
-		dir = std::string(buf, ret);
+		TCHAR buf[MAX_PATH];
+		DWORD ret = GetTempPath(MAX_PATH, buf);
+		if (ret > 0 && ret <= MAX_PATH)
+			dir = std::string(buf, ret);
 #else
-	dir = P_tmpdir;
+		dir = P_tmpdir;
 #endif
+	} else {
+		dir = tmp;
+	}
 	if(dir.empty()) {
->>>>>>> b5e9fa6b
 		g_warn("Temp directory not found. Storing in current directory.");
 		dir = ".";
 	} else {
