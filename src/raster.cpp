#include <queue>
#include <string>
#include <fstream>
#include <atomic>
#include <unordered_map>
#include <unordered_set>
#include <thread>
#include <condition_variable>
#include <chrono>
#include <memory>

#include <boost/interprocess/file_mapping.hpp>
#include <boost/interprocess/mapped_region.hpp>
#include <boost/filesystem.hpp>

#include <gdal.h>
#include <gdal_alg.h>
#include <ogr_feature.h>
#include <ogrsf_frmts.h>
#include <cpl_string.h>
#include <cpl_port.h>
#include <cpl_string.h>

#include "geo.hpp"
#include "util.hpp"
#include "raster.hpp"
#include "db.hpp"

using namespace geo::util;
using namespace geo::raster;

namespace geo {

	namespace raster {

		namespace util {

<<<<<<< HEAD
			class Poly {
			private:
				// Add the list of polygons to this instance with the rows
				// covered by them.
				void update(std::vector<Polygon*>& u, int minRow, int maxRow) {
					for (Polygon* p : u)
						geoms.push_back(p);
					update(minRow, maxRow);
				}

				// Update the row range.
				void update(int minRow, int maxRow) {
					if(minRow < this->minRow) this->minRow = minRow;
					if(maxRow > this->maxRow) this->maxRow = maxRow;
				}

			public:
				// The final geometry.
				Geometry* final;
				// Unique geometry ID.
				uint64_t id;
				// The minimum and maximum row
				// index from the source raster.
				int minRow, maxRow;
				// The list of constituent geometries.
				std::vector<Polygon*> geoms;

				// Create a polygon with the given ID and initial geometry,
				// for the given rows. The factory is shared by all
				// instances.
				Poly(uint64_t id) :
					final(nullptr),
					id(id),
					minRow(std::numeric_limits<int>::max()),
					maxRow(std::numeric_limits<int>::min()) {
				}

				// Add the contents of the Poly to this instance.
				void update(Poly& p) {
					update(p.geoms, p.minRow, p.maxRow);
				}

				// Add the polygon to this instance with the
				// rows covered by it.
				void update(Polygon* u, int minRow, int maxRow) {
					geoms.push_back(u);
					update(minRow, maxRow);
				}

				// Returns true if the range of rows given by start and end was finalized
				// within the given thread, or by a thread whose block is completed.
				// The checked range includes one row above and one below,
				// which is required to guarantee that a polygon is completed.
				bool isRangeFinalized(const std::vector<char>& finalRows) const {
					int start = g_max(minRow - 1, 0);
					int end = g_min(maxRow + 2, (int) finalRows.size());
					for (int i = start; i < end; ++i) {
						if (!finalRows[i])
							return false;
					}
					return true;
				}

				// Return the pointer to the unioned polygon.
				Geometry* getPoly() const {
					return final;
				}

				// Generate the unioned polygon from its parts. Remove dangles and holes if required.
				void generate(const GeometryFactory::unique_ptr& fact, bool removeHoles, bool removeDangles) {

					Geometry* geom;

					// Calculate the union of geometries. This could result in a single
					// poly or a multi.
					{
						geom = geos::operation::geounion::CascadedPolygonUnion::Union(&geoms);
						if (!geom)
							g_runerr("Failed to compute geometry.");
					}

					int typeId = geom->getGeometryTypeId();

					// If the result is a single polygon, turn it into a multi.
					if(typeId == GEOS_POLYGON) {
						std::vector<Geometry*>* geoms0 = new std::vector<Geometry*>();
						geoms0->push_back(geom);
						geom = fact->createMultiPolygon(geoms0); // Do not copy -- take ownership.
					}

					// If we're removing dangles, throw away all but the
					// largest single polygon. If it was originally a polygon,
					// there are no dangles.
					if(removeDangles && typeId != GEOS_POLYGON) {
						size_t idx = 0;
						double area = 0;
						for(size_t i = 0; i < geom->getNumGeometries(); ++i) {
							const Geometry* p = geom->getGeometryN(i);
							double a = p->getArea();
							if(a > area) {
								area = a;
								idx = i;
							}
						}
						Geometry* g = geom->getGeometryN(idx)->clone(); // Force copy.
						delete geom;
						geom = g;
					}


					// If we're removing holes, extract the exterior rings
					// of all constituent polygons.
					if(removeHoles) {
						std::vector<Geometry*>* geoms0 = new std::vector<Geometry*>();
						for(size_t i = 0; i < geom->getNumGeometries(); ++i) {
							const Polygon* p = dynamic_cast<const Polygon*>(geom->getGeometryN(i));
							const LineString* l = p->getExteriorRing();
							LinearRing* r = fact->createLinearRing(l->getCoordinates());
							geoms0->push_back(fact->createPolygon(r, nullptr));
						}
						Geometry* g = fact->createMultiPolygon(geoms0); // Do not copy -- take ownership.
						delete geom;
						geom = g;
					}

					for(Geometry* g : geoms)
						delete g;
					geoms.clear();

					final = geom;
				}

				~Poly() {
					for(Geometry* g : geoms)
						delete g;
					if(final)
						delete final;
				}

			};

=======
>>>>>>> e6937b59
			int getTypeSize(DataType type) {
				switch(type) {
				case DataType::Byte: return sizeof(uint8_t);
				case DataType::Float32: return sizeof(float);
				case DataType::Float64: return sizeof(double);
				case DataType::Int16: return sizeof(int16_t);
				case DataType::Int32: return sizeof(int32_t);
				case DataType::UInt16: return sizeof(uint16_t);
				case DataType::UInt32: return sizeof(uint32_t);
				default:
					g_runerr("No size for type: " << type);
				}
			}

			GDALDataType dataType2GDT(DataType type) {
				switch(type) {
				case DataType::Byte:  	return GDT_Byte;
				case DataType::UInt16: 	return GDT_UInt16;
				case DataType::UInt32:	return GDT_UInt32;
				case DataType::Int16:	return GDT_Int16;
				case DataType::Int32:	return GDT_Int32;
				case DataType::Float64:	return GDT_Float64;
				case DataType::Float32:	return GDT_Float32;
				case DataType::None:
				default:
					break;
				}
				return GDT_Unknown;
			}

			DataType gdt2DataType(GDALDataType type) {
				switch(type) {
				case GDT_Byte:	  	return DataType::Byte;
				case GDT_UInt16: 	return DataType::UInt16;
				case GDT_UInt32:	return DataType::UInt32;
				case GDT_Int16:		return DataType::Int16;
				case GDT_Int32:		return DataType::Int32;
				case GDT_Float64:	return DataType::Float64;
				case GDT_Float32:	return DataType::Float32;
				case GDT_Unknown:
				case GDT_CInt16:
				case GDT_CInt32:
				case GDT_CFloat32:
				case GDT_CFloat64:
				case GDT_TypeCount:
				default:
					break;
				}
				return DataType::None;
			}

			template <class T>
			inline void writeToBlock(void *block, GDALDataType type, T value, int idx) {
				switch (type) {
				case GDT_Float32:
					*(((float *)block) + idx) = (float)value;
					break;
				case GDT_Float64:
					*(((double *)block) + idx) = (double)value;
					break;
				case GDT_UInt32:
					*(((uint32_t *)block) + idx) = (uint32_t)value;
					break;
				case GDT_UInt16:
					*(((uint16_t *)block) + idx) = (uint16_t)value;
					break;
				case GDT_Int32:
					*(((int32_t *)block) + idx) = (int32_t)value;
					break;
				case GDT_Int16:
					*(((int16_t *)block) + idx) = (int16_t)value;
					break;
				case GDT_Byte:
					*(((uint8_t *)block) + idx) = (uint8_t)value;
					break;
				default:
					g_runerr("Data type not implemented: " << type);
					break;
				}
			}

			template <class T>
			inline void readFromBlock(void* block, GDALDataType type, T* value, int idx) {
				switch (type) {
				case GDT_Float32:
					*value = (double) *(((float *)block) + idx);
					break;
				case GDT_Float64:
					*value = (double) *(((double *)block) + idx);
					break;
				case GDT_UInt32:
					*value = (double) *(((uint32_t *)block) + idx);
					break;
				case GDT_UInt16:
					*value = (double) *(((uint16_t *)block) + idx);
					break;
				case GDT_Int32:
					*value = (double) *(((int32_t *)block) + idx);
					break;
				case GDT_Int16:
					*value = (double) *(((int16_t *)block) + idx);
					break;
				case GDT_Byte:
					*value = (double) *(((uint8_t *)block) + idx);
					break;
				default:
					g_runerr("Data type not implemented: " << type);
					break;
				}
			}

		} //util
	} // raster
} // geo

GridProps::GridProps() :
		m_cols(0), m_rows(0),
		m_vsrid(0), m_hsrid(0),		// Vertical and horizontal srid
		m_bands(1),           		// The number of bands
		m_writable(false),			// True if the grid is writable
		m_nodata(0),
		m_nodataSet(false),
		m_type(DataType::None) {	// The data type.
}

std::string GridProps::driver() const {
	return m_driver;
}

void GridProps::setDriver(const std::string& name) {
	m_driver = name;
}

bool GridProps::isInt() const {
	switch(m_type) {
	case DataType::Byte:
	case DataType::Int16:
	case DataType::Int32:
	case DataType::UInt16:
	case DataType::UInt32:
		return true;
	case DataType::Float32:
	case DataType::Float64:
		return false;
	default:
		g_runerr("Can't decide whether float or int: " << m_type);
	}
}

bool GridProps::isFloat() const {
	return !isInt();
}

size_t GridProps::size() const {
	return (size_t) cols() * rows();
}

double GridProps::nodata() const {
	return m_nodata;
}

void GridProps::unsetNodata() {
	m_nodataSet = false;
}

void GridProps::bounds(double* bounds) const {
	double x0 = m_trans[0];
	double y0 = m_trans[3];
	double x1 = x0 + m_trans[1] * m_cols;
	double y1 = y0 + m_trans[5] * m_rows;
	bounds[0] = g_min(x0, x1);
	bounds[1] = g_min(y0, y1);
	bounds[2] = g_max(x0, x1);
	bounds[3] = g_max(y0, y1);
}

void GridProps::setBounds(const Bounds& bounds) {
	m_trans[0] = m_trans[1] > 0 ? bounds.minx() : bounds.maxx();
	m_trans[3] = m_trans[5] > 0 ? bounds.miny() : bounds.maxy();
	m_cols = (int) std::ceil(bounds.width() / std::abs(m_trans[1]));
	m_rows = (int) std::ceil(bounds.height() / std::abs(m_trans[5]));
}

Bounds GridProps::bounds() const {
	double x0 = m_trans[0];
	double y0 = m_trans[3];
	double x1 = x0 + m_trans[1] * m_cols;
	double y1 = y0 + m_trans[5] * m_rows;
	return Bounds(g_min(x0, x1), g_min(y0, y1), g_max(x0, x1), g_max(y0, y1));
}

void GridProps::setNoData(double nodata) {
	m_nodata = nodata;
	m_nodataSet = true;
}

bool GridProps::nodataSet() const {
	return m_nodataSet;
}

bool GridProps::hasCell(int col, int row) const {
	return !(col < 0 || row < 0 || row >= m_rows || col >= m_cols);
}

bool GridProps::hasCell(double x, double y) const {
	return hasCell(toCol(x), toRow(y));
}

int GridProps::toRow(double y) const {
	return (int) ((y - m_trans[3]) / m_trans[5]);
}

int GridProps::toCol(double x) const {
	return (int) ((x - m_trans[0]) / m_trans[1]);
}

double GridProps::toX(int col) const {
	return m_trans[0] + col * m_trans[1];
}


double GridProps::toY(int row) const {
	return m_trans[3] + row * m_trans[5];
}

// Returns the x-coordinate for the cell centroid of a given column.
double GridProps::toCentroidX(int col) const {
	return toX(col) + m_trans[1] * 0.5;
}

// Returns the y-coordinate for the cell centorid of a given row.
double GridProps::toCentroidY(int row) const {
	return toY(row) + m_trans[5] * 0.5;
}

void GridProps::setResolution(double resolutionX, double resolutionY) {
	m_trans[1] = resolutionX;
	m_trans[5] = resolutionY;
}

double GridProps::resolutionX() const {
	return m_trans[1];
}

double GridProps::resolutionY() const {
	return m_trans[5];
}

double GridProps::tlx() const {
	return m_trans[0];
}

double GridProps::tly() const {
	return m_trans[3];
}

void GridProps::setDataType(DataType type) {
	m_type = type;
}

DataType GridProps::dataType() const {
	return m_type;
}

void GridProps::setSize(int cols, int rows) {
	m_cols = cols;
	m_rows = rows;
}

int GridProps::cols() const {
	return m_cols;
}

int GridProps::rows() const {
	return m_rows;
}

void GridProps::setSrid(int hsrid, int vsrid) {
	m_vsrid = vsrid;
	m_hsrid = hsrid;
}

int GridProps::vsrid() const {
	return m_vsrid;
}

int GridProps::hsrid() const {
	return m_vsrid;
}

void GridProps::setProjection(const std::string& proj) {
	m_projection = proj;
}

std::string GridProps::projection() const {
	if(m_projection.empty() && m_hsrid > 0) {
		OGRSpatialReference* ref = new OGRSpatialReference();
		ref->importFromEPSG(m_hsrid);
		char *proj;
		ref->exportToWkt(&proj);
		ref->Release();
		return std::string(proj);
	} else {
		return m_projection;
	}
}

void GridProps::setTrans(double trans[6]) {
	for(int i = 0; i < 6; ++i)
		m_trans[i] = trans[i];
	setResolution(m_trans[1], m_trans[5]);
}

void GridProps::setTrans(double tlx, double resX, double tly, double resY) {
	double t[] = {tlx, resX, 0, tly, 0, resY};
	setTrans(t);
}

void GridProps::trans(double trans[6]) const {
	for(int i = 0; i < 6; ++i)
		trans[i] = m_trans[i];
}

void GridProps::setBands(int bands) {
	m_bands = bands;
}

int GridProps::bands() const {
	return m_bands;
}

void GridProps::setWritable(bool writable) {
	m_writable = writable;
}

bool GridProps::writable() const {
	return m_writable;
}


// Implementations for Cell

Cell::Cell(int col, int row) :
	col(col), row(row) {
}


// Implementation for TileIterator

Tile::Tile(Grid* tile, Grid* source, int cols, int rows,
		int col, int row, int buffer,
		int srcCol, int srcRow,
		int dstCol, int dstRow, int band, bool writeOnFlush) :
		m_tile(tile), m_source(source),
		m_cols(cols), m_rows(rows),
		m_col(col), m_row(row), m_buffer(buffer),
		m_srcCol(srcCol), m_srcRow(srcRow),
		m_dstCol(dstCol), m_dstRow(dstRow),
		m_band(band),
		m_writeOnFlush(writeOnFlush) {
}

int Tile::srcCol() const {
	return m_srcCol;
}

int Tile::srcRow() const {
	return m_srcRow;
}

int Tile::dstCol() const {
	return m_dstCol;
}

int Tile::dstRow() const {
	return m_dstRow;
}

int Tile::cols() const {
	return m_cols;
}

int Tile::rows() const {
	return m_rows;
}

int Tile::col() const {
	return m_col;
}

int Tile::row() const {
	return m_row;
}

Grid& Tile::grid() {
	return *m_tile;
}

void Tile::flush() {
	if(m_writeOnFlush && m_tile)
		writeTo(*m_source);
}

void Tile::writeTo(Grid& dest) {
	m_tile->writeTo(dest, m_cols, m_rows, m_buffer, m_buffer, m_col, m_row);
}

Tile::~Tile() {
	flush();
	if(m_tile)
		delete m_tile;
}

TileIterator::TileIterator(Grid& source, int cols, int rows, int buffer, int band) :
	m_source(source),
	m_cols(cols), m_rows(rows),
	m_buffer(buffer),
	m_curCol(0), m_curRow(0),
	m_band(band) {

	if(m_cols < m_buffer || m_rows < m_buffer)
		g_runerr("The column and row size must be larger than the buffer.");
}

TileIterator::TileIterator(const TileIterator& iter) :
		TileIterator(iter.m_source, iter.m_cols, iter.m_rows, iter.m_buffer, iter.m_band) {
}

bool TileIterator::hasNext() {
	bool has = false;
	{
		std::lock_guard<std::mutex> lk(m_mtx);
		const GridProps& p = m_source.props();
		has = m_curCol < p.cols() && m_curRow < p.rows();
	}
	return has;
}

int TileIterator::count() const {
	const GridProps& p = m_source.props();
	return g_max(1, (int) std::ceil((float) p.cols() / m_cols) * (int) std::ceil((float) p.rows() / m_rows));
}

Tile TileIterator::next() {

	MemRaster* tile = nullptr;
	int col, row, srcCol, srcRow, dstCol, dstRow, cols, rows;
	const GridProps& props = m_source.props();
	{
		std::lock_guard<std::mutex> lk(m_mtx);
		if(!(m_curCol < props.cols() && m_curRow < props.rows()))
			g_runerr("No more tiles.");

		col = m_curCol;
		row = m_curRow;
		srcCol = m_curCol > 0 ? m_curCol - m_buffer : m_curCol;
		srcRow = m_curRow > 0 ? m_curRow - m_buffer : m_curRow;
		dstCol = m_curCol > 0 ? 0 : m_buffer;
		dstRow = m_curRow > 0 ? 0 : m_buffer;
		cols = g_min(m_cols + m_buffer * 2, props.cols() - srcCol);
		rows = g_min(m_rows + m_buffer * 2, props.rows() - srcRow);

		m_curCol += m_cols;
		if(m_curCol > props.cols()) {
			m_curCol = 0;
			m_curRow += m_rows;
		}

		GridProps p(props);
		p.setSize(m_cols + m_buffer * 2, m_rows + m_buffer * 2);
		tile = new MemRaster(p);

		m_source.writeTo(*tile, cols, rows, srcCol, srcRow, dstCol, dstRow, m_band, 1);
	}

	return Tile(tile, &m_source, m_cols, m_rows, col, row, m_buffer, srcCol, srcRow, dstCol, dstRow, m_band, props.writable());
}

<<<<<<< HEAD
Tile TileIterator::create(Tile& tpl) {
=======
Tile TileIterator::create(Tile &tpl) {
	MemRaster* tile = nullptr;
>>>>>>> e6937b59
	const GridProps& props = m_source.props();
	{
		std::lock_guard<std::mutex> lk(m_mtx);
		GridProps p(props);
		p.setSize(m_cols + m_buffer * 2, m_rows + m_buffer * 2);
		tile = new MemRaster(p);
		m_source.writeTo(*tile, tpl.m_cols, tpl.m_rows, tpl.m_srcCol, tpl.m_srcRow, tpl.m_dstCol, tpl.m_dstRow, m_band, 1);
	}
	return Tile(tile, &m_source, m_cols, m_rows, tpl.m_col, tpl.m_row, m_buffer, tpl.m_srcCol, tpl.m_srcRow, tpl.m_dstCol, tpl.m_dstRow, m_band, props.writable());
}

TileIterator::~TileIterator() {
}


// Implementations for the Grid class

Grid::Grid() {
}

std::unique_ptr<TileIterator> Grid::iterator(int cols, int rows, int buffer, int band) {
	std::unique_ptr<TileIterator> iter(new TileIterator(*this, cols, rows, buffer, band));
	return std::move(iter);
}

void Grid::gaussianWeights(double *weights, int size, double sigma) {
	// If size is an even number, bump it up.
	if (size % 2 == 0) {
		++size;
		g_warn("Gaussian kernel size must be an odd number >=3. Bumping up to " << size);
	}
	for (int r = 0; r < size; ++r) {
		for (int c = 0; c < size; ++c) {
			int x = size / 2 - c;
			int y = size / 2 - r;
			weights[r * size + c] = (1 / (2 * G_PI * sigma * sigma))
					* pow(G_E, -((x * x + y * y) / (2.0 * sigma * sigma)));
		}
	}
}

GridStats Grid::stats(int band) {
	GridStats st;
	size_t i;
	const GridProps& gp = props();
	double nodata = gp.nodata();
	double v, m = 0, s = 0;
	int k = 1;
	st.sum = 0;
	st.count = 0;
	st.min = G_DBL_MAX_POS;
	st.max = G_DBL_MAX_NEG;
	// Welford's method for variance.
	// i has the index of the first dpata element.
	for (i = 0; i < gp.size(); ++i) {
		if ((v = getFloat(i, band)) != nodata) {
			double oldm = m;
			m = m + (v - m) / k;
			s = s + (v - m) * (v - oldm);
			st.sum += v;
			if(v < st.min) st.min = v;
			if(v > st.max) st.max = v;
			++st.count;
			++k;
		}
	}
	st.mean = st.sum / st.count;
	st.variance = s / st.count;
	st.stdDev = std::sqrt(st.variance);
	return st;
}

void Grid::normalize(int band) {
	GridStats st = stats(1);
	const GridProps& gp = props();
	double v, nodata = gp.nodata();
	double mean = st.mean;
	double stdDev = st.stdDev;
	for (size_t i = 0; i < gp.size(); ++i) {
		if ((v = getFloat(i, band)) != nodata && !std::isnan(v) && v < G_DBL_MAX_POS) {
			setFloat(i, ((v - mean) / stdDev), band);
		} else {
			setFloat(i, nodata, band);
		}
	}
}

void Grid::logNormalize(int band) {
	GridStats st = stats(1);
	const GridProps& gp = props();
	double n = st.min;
	double x = st.max;
	double e = std::exp(1.0) - 1.0;
<<<<<<< HEAD
	for(uint64_t i = 0; i < gp.size(); ++i)
		setFloat(i, std::log(1.0 + e * (getFloat(i, band) - n) / (x - n)), band);
=======
	for(size_t i = 0; i < gp.size(); ++i)
		setFloat(i, std::log(1.0 + e * (getFloat(i) - n) / (x - n)));
>>>>>>> e6937b59
}

void Grid::convert(Grid& g, int srcBand, int dstBand) {
	const GridProps& gp = props();
	if(g.props().isInt()) {
		for (size_t i = 0; i < gp.size(); ++i)
			g.setInt(i, getInt(i, srcBand), dstBand);
	} else {
		for (size_t i = 0; i < gp.size(); ++i)
			g.setFloat(i, getFloat(i, srcBand), dstBand);
	}
}

void Grid::voidFillIDW(const std::string& filename, double radius, int count, double exp, int band,
		const std::string& mask, int maskBand) {

	if(!props().isFloat())
		g_runerr("IDW fill only implemented for float rasters.");

	if (radius <= 0.0)
		throw std::invalid_argument("Radius must be larger than 0.");

	if (count <= 0)
		throw std::invalid_argument("Count must be larger than 0.");

	if (exp <= 0.0)
		throw std::invalid_argument("Exponent must be larger than 0.");

	GridProps iprops(props());
	iprops.setBands(1);
	iprops.setWritable(true);
	MemRaster input(iprops);
	writeTo(input, iprops.cols(), iprops.rows(), 0, 0, 0, 0, band);

	GridProps oprops(props());
	oprops.setBands(1);
	oprops.setWritable(true);
	MemRaster output(oprops);

	double maxDist = 100;
	bool holesOnly = true;

	double nodata = props().nodata();
	double v, d;
	int rows = props().rows();
	int cols = props().cols();

    TargetFillOperator<double, double> op1(&input, nodata, 99999);
    TargetFillOperator<double, double> op2(&input, &output, 99999, nodata);
    TargetFillOperator<double, double> op3(&input, 99999, 99998);
    int outminc, outminr, outmaxc, outmaxr;

    for (int r = 0; r < rows; ++r) {
    	if(r % 100 == 0) {
    		std::cerr << "Row " << r << " of " << rows << "\n";
    	}
		for (int c = 0; c < cols; ++c) {

			v = input.getFloat(c, r);
			if(v == 99998) {

				//output.setFloat(c, r, nodata);

			} else if (v != nodata) {

				output.setFloat(c, r, v);

			} else if(!holesOnly) {

				double dp, a = 0, b = 0;
				int cnt = 0;
				for(int r0 = g_max(0, r - maxDist); r0 < g_min(rows, r + maxDist + 1); ++r0) {
					for(int c0 = g_max(0, c - maxDist); c0 < g_min(cols, c + maxDist + 1); ++c0) {
						if((c0 == c && r0 == r) || (d = g_sq(c0 - c) + g_sq(r0 - r)) > maxDist || (v = input.getFloat(c0, r0)) == nodata)
							continue;
						dp = 1.0 / std::pow(d, exp);
						a += dp * v;
						b += dp;
						++cnt;
					}
				}
				output.setFloat(c, r, cnt ? (a / b) : nodata);

			} else {

				// Fill the hole with a unique value.
	            input.floodFill(c, r, op1, false, &outminc, &outminr, &outmaxc, &outmaxr);

	            // If it touches the edges, re-fill with nodata and continue.
	            if(outminc == 0 || outmaxc == cols - 1 || outminr == 0 || outmaxr == rows - 1) {
	            	output.floodFill(c, r, op2, false);
					input.floodFill(c, r, op3, false);
	            	continue;
	            }

	            // Find all the pixels which were filled
	            std::vector<std::tuple<int, int, double> > vpx;
	            std::vector<std::tuple<int, int> > npx;
				for(int r0 = g_max(0, outminr - 1); r0 < g_min(rows, outmaxr + 2); ++r0) {
					for(int c0 = g_max(0, outminc - 1); c0 < g_min(cols, outmaxc + 2); ++c0) {
						v = input.getFloat(c0, r0);
						if(v == 99999) {
							npx.push_back(std::make_tuple(c0, r0));
						} else if(v != nodata && v != 99998) {
							vpx.push_back(std::make_tuple(c0, r0, v));
						}
					}
				}

	            // Fill voids using the surrounding pixel values.
				int pc, pr, nc, nr, cnt;
				double dp, pv, a, b;
				for(auto& np : npx) {
					nc = std::get<0>(np);
					nr = std::get<1>(np);
					cnt = 0;
					a = 0;
					b = 0;
					for(auto& vp : vpx) {
						pc = std::get<0>(vp);
						pr = std::get<1>(vp);
						pv = std::get<2>(vp);
						d = g_sq(pc - nc) + g_sq(pr - nr);
						dp = 1.0 / std::pow(d, exp);
						a += dp * pv;
						b += dp;
						++cnt;
					}
					output.setFloat(nc, nr, cnt ? (a / b) : nodata);
				}

				// Fill again with a different value so it will be ignored.
				input.floodFill(c, r, op3, false);
			}
		}
	}

	Raster routput(filename, oprops);
	output.writeTo(routput);

}

using namespace geo::raster::util;

void Grid::smooth(Grid& smoothed, double sigma, int size, int band,
		bool& cancel, Status* status) {

	const GridProps& gp = props();

	if (status)
		status->update(0.01f);
	if (sigma <= 0)
		g_argerr("Sigma must be > 0.");
	if (size < 3)
		g_argerr("Kernel size must be 3 or larger.");
	if (size % 2 == 0) {
		g_warn("Kernel size must be odd. Rounding up.");
		size++;
	}

	Buffer weightsBuf(size * size * getTypeSize(DataType::Float64));
	double* weights = (double*) weightsBuf.buf;
	Grid::gaussianWeights(weights, size, sigma);

	double nd = gp.nodata();
	std::atomic<int> curTile(0);

	if (status)
		status->update(0.02f);

	std::unique_ptr<TileIterator> iter = iterator(512, 512, size, band);
	int tiles = iter->count();

	// TODO: Need this? #pragma omp parallel for
	for (int i = 0; i < tiles; ++i) {
		if (cancel) continue;

		Tile tile = iter->next();

		Grid& grid = tile.grid();
		const GridProps& props = grid.props();
		MemRaster buf(props);
		grid.writeTo(buf);

		// Process the entire block, even the buffer parts.
		for (int r = 0; r < props.rows() - size; ++r) {
			for (int c = 0; c < props.cols() - size; ++c) {
				double v, t = 0.0;
				bool foundNodata = false;
				for (int gr = 0; gr < size; ++gr) {
					for (int gc = 0; gc < size; ++gc) {
						v = buf.getFloat(c + gc, r + gr);
						if (v == nd) {
							foundNodata = true;
							break;
						} else {
							t += weights[gr * size + gc] * v;
						}
					}
					if(foundNodata) break;
				}
				if (!foundNodata)
					grid.setFloat(c + size / 2, r + size / 2, t);
			}
		}

		tile.writeTo(smoothed);

		if (status)
			status->update(g_min(0.99f, 0.2f + (float) curTile++ / tiles * 0.97f));
	}

	if (status)
		status->update(1.0);
}

Grid::~Grid() {
}

// Implementations for MemRaster

bool MemRaster::mmapped() const {
	return m_mmapped;
}

void MemRaster::checkInit() const {
	if (m_grid == nullptr)
		g_runerr("This instance has not been initialized.");
}

MemRaster::MemRaster() : 
	m_grid(nullptr),
	m_mmapped(false) {
}

<<<<<<< HEAD
MemRaster::MemRaster(const GridProps& props, bool mapped) :
=======
MemRaster::MemRaster(const MemRaster& other) :
	m_grid(nullptr),
	m_mmapped(false) {
	init(other.props(), other.mmapped());
}

MemRaster::MemRaster(const GridProps &props, bool mapped) :
>>>>>>> e6937b59
	m_grid(nullptr),
	m_mmapped(mapped) {
	init(props, mapped);
}

MemRaster::~MemRaster() {
	freeMem();
}

const GridProps& MemRaster::props() const {
	return m_props;
}

void* MemRaster::grid() {
	return m_grid;
}

void MemRaster::freeMem() {
	if (m_grid) {
		if (m_mmapped) {
			delete m_mappedFile.release();
			m_grid = nullptr;
		} else {
			free(m_grid);
			m_grid = nullptr;
		}
	}
}

<<<<<<< HEAD
void MemRaster::init(const GridProps& pr, bool mapped) {
	std::lock_guard<std::mutex> lk(m_mtx);
=======
void MemRaster::init(const GridProps &pr, bool mapped) {
>>>>>>> e6937b59
	m_grid = nullptr;
	m_mmapped = false;
	if (pr.cols() != m_props.cols() || pr.rows() != m_props.rows()) {
		freeMem();
		m_props = GridProps(pr);
		if(m_props.isInt()) {
			m_props.setDataType(DataType::Int32);
		} else {
			m_props.setDataType(DataType::Float64);
		}
		m_mmapped = mapped;
		m_grid = nullptr;
		size_t typeSize = getTypeSize(m_props.dataType());
		size_t size = MappedFile::fixSize(typeSize * m_props.cols() * m_props.rows());
		if (mapped) {
			m_mappedFile.reset(new MappedFile(size, true));
			m_grid = m_mappedFile->data();
		} else {
			m_grid = malloc(size);
		}
		if (!m_grid)
			g_runerr("Failed to allocate memory for MemRaster.");
	}
}

void MemRaster::fillFloat(double value, int band) {
	checkInit();
	if(m_props.isInt()) {
		fillInt((int) value, band);
	} else {
		size_t chunk = MappedFile::pageSize();
		size_t size = m_props.size() * sizeof(double);
		Buffer buffer(chunk);
		double* buf = (double*) buffer.buf;
		for (size_t i = 0; i < chunk / sizeof(double); ++i)
			*(buf + i) = value;
		char* grid = (char*)m_grid;
		for (size_t i = 0; i < size; i += chunk) {
			std::memcpy(grid, buffer.buf, chunk);
			grid += chunk;
		}
	}
}

void MemRaster::fillInt(int value, int band) {
	checkInit();
	if(m_props.isFloat()) {
		fillFloat((double) value, band);
	} else {
		size_t chunk = MappedFile::pageSize();
		size_t size = m_props.size() * sizeof(int);
		Buffer buffer(chunk);
		int* buf = (int*) buffer.buf;
		for(size_t i = 0; i < chunk / sizeof(int); ++i)
			*(buf + i) = value;
		char* grid = (char*) m_grid;
		for (size_t i = 0; i < size; i += chunk) {
			std::memcpy(grid, buffer.buf, chunk);
			grid += chunk;
		}
	}
}

double MemRaster::getFloat(size_t idx, int band) {
	checkInit();
	if (idx < 0 || idx >= m_props.size())
		g_argerr("Index out of bounds: " << idx << "; size: " << m_props.size());
	if(m_props.isInt()) {
		return (double) getInt(idx, band);
	} else {
		return *(((double*) m_grid) + idx);
	}
}

double MemRaster::getFloat(int col, int row, int band) {
	size_t idx = (size_t) row * m_props.cols() + col;
	return getFloat(idx, band);
}

int MemRaster::getIntRow(int row, int band, int* buf) {
	checkInit();
	if(row < 0 || row >= m_props.rows())
		g_argerr("Row index out of bounds: " << row << "; rows: " << m_props.rows());
	if(m_props.isInt()) {
		int cols = m_props.cols();
		std::memcpy(buf, ((int*) m_grid) + (row * cols), cols * sizeof(int));
		return cols;
	} else {
		g_runerr("Not an integer raster.");
	}
	return 0;
}

int MemRaster::getFloatRow(int row, int band, float* buf) {
	checkInit();
	if(row < 0 || row >= m_props.rows())
		g_argerr("Row index out of bounds: " << row << "; rows: " << m_props.rows());
	if(m_props.isFloat()) {
		int cols = m_props.cols();
		std::memcpy(buf, ((float*) m_grid) + (row * cols), cols * sizeof(double));
		return cols;
	} else {
		g_runerr("Not a float raster.");
	}
	return 0;
}

int MemRaster::getInt(size_t idx, int band) {
	checkInit();
	if (idx < 0 || idx >= m_props.size())
		g_argerr("Index out of bounds: " << idx << "; size: " << m_props.size());
	if(m_props.isInt()) {
		return *(((int*) m_grid) + idx);
	} else {
		return (int) getFloat(idx, band);
	}
}

int MemRaster::getInt(int col, int row, int band) {
	size_t idx = (size_t) row * m_props.cols() + col;
	return getInt(idx, band);
}

void MemRaster::setFloat(int col, int row, double value, int band) {
	size_t idx = (size_t) row * m_props.cols() + col;
	setFloat(idx, value, band);
}

void MemRaster::setFloat(size_t idx, double value, int band) {
	checkInit();
	size_t ps = m_props.size();
	if (idx >= ps)
		g_argerr("Index out of bounds: " << idx << "; size: " << m_props.size()
						<< "; value: " << value << "; col: " << (idx % m_props.cols())
						<< "; row: " << (idx / m_props.cols()));
	if(m_props.isInt()) {
		setInt(idx, (int) value, band);
	} else {
		*(((double *) m_grid) + idx) = value;
	}
}

void MemRaster::setInt(int col, int row, int value, int band) {
	size_t idx = (size_t) row * m_props.cols() + col;
	setInt(idx, value, band);
}

void MemRaster::setInt(size_t idx, int value, int band) {
	checkInit();
	size_t ps = m_props.size();
	if (idx >= ps)
		g_argerr("Index out of bounds: " << idx << "; size: " << m_props.size()
						<< "; value: " << value << "; col: " << (idx % m_props.cols())
						<< "; row: " << (idx / m_props.cols()));
	if(m_props.isInt()) {
		*(((int *) m_grid) + idx) = value;
	} else {
		setFloat(idx, (double) value, band);
	}
}

void MemRaster::toMatrix(
		Eigen::Matrix<double, Eigen::Dynamic, Eigen::Dynamic>& mtx, int band) {
	int cols = m_props.cols();
	int rows = m_props.rows();
	for (int r = 1; r < rows; ++r) {
		for (int c = 0; c < cols; ++c)
			mtx(r, c) = getFloat(c, r, band);
	}
}

void MemRaster::fromMatrix(
		Eigen::Matrix<double, Eigen::Dynamic, Eigen::Dynamic>& mtx, int band) {
	int cols = m_props.cols();
	int rows = m_props.rows();
	for (int r = 1; r < rows; ++r) {
		for (int c = 0; c < cols; ++c)
			setFloat(c, r, (double) mtx(r, c), band);
	}
}

void MemRaster::writeToRaster(Raster& grd,
			int cols, int rows,
			int srcCol, int srcRow,
			int dstCol, int dstRow,
			int srcBand, int dstBand) {

	if(dstBand < 1 || dstBand > grd.m_props.bands())
		g_argerr("Invalid destination band: " << dstBand);

	cols = g_abs(cols);
	rows = g_abs(rows);
	if(cols == 0) cols = m_props.cols();
	if(rows == 0) rows = m_props.rows();
	cols = g_min(m_props.cols() - srcCol, cols);
	rows = g_min(m_props.rows() - srcRow, rows);
	cols = g_min(grd.m_props.cols() - dstCol, cols);
	rows = g_min(grd.m_props.rows() - dstRow, rows);

	const GridProps& gp = m_props;
	GDALDataType gtype = dataType2GDT(gp.dataType()); // TODO: The type of the buffer, not the type of the memraster.
	int typeSize = getTypeSize(gp.dataType());
	int gcols = gp.cols();

	GDALRasterBand *band = grd.m_ds->GetRasterBand(dstBand);

	char* input  = (char*) grid();

	for(int r = 0; r < rows; ++r) {
		if(CPLE_None != band->RasterIO(GF_Write, dstCol, dstRow + r, cols, 1, input + ((srcRow + r) * gcols + srcCol) * typeSize,
				cols, 1, gtype, 0, 0, 0))
			g_runerr("Failed to write to: " << grd.filename());
	}

}

void MemRaster::writeToMemRaster(MemRaster& grd,
		int cols, int rows,
		int srcCol, int srcRow,
		int dstCol, int dstRow,
		int srcBand, int dstBand) {

	cols = g_abs(cols);
	rows = g_abs(rows);
	if(cols == 0) cols = grd.m_props.cols();
	if(rows == 0) rows = grd.m_props.rows();
	cols = g_min(m_props.cols() - srcCol, cols);
	rows = g_min(m_props.rows() - srcRow, rows);
	cols = g_min(grd.m_props.cols() - dstCol, cols);
	rows = g_min(grd.m_props.rows() - dstRow, rows);

	if(grd.m_props.isInt()) {
		if(m_props.isInt()) {
			for(int r = 0; r < rows; ++r) {
				for(int c = 0; c < cols; ++c)
					grd.setInt(c + dstCol, r + dstRow, getInt(c + srcCol, r + srcRow, srcBand), dstBand);
			}
		} else {
			for(int r = 0; r < rows; ++r) {
				for(int c = 0; c < cols; ++c)
					grd.setInt(c + dstCol, r + dstRow, (int) getFloat(c + srcCol, r + srcRow, srcBand), dstBand);
			}
		}
	} else {
		if(m_props.isInt()) {
			for(int r = 0; r < rows; ++r) {
				for(int c = 0; c < cols; ++c)
					grd.setFloat(c + dstCol, r + dstRow, (double) getInt(c + srcCol, r + srcRow, srcBand), dstBand);
			}
		} else {
			for(int r = 0; r < rows; ++r) {
				for(int c = 0; c < cols; ++c)
					grd.setFloat(c + dstCol, r + dstRow, getFloat(c + srcCol, r + srcRow, srcBand), dstBand);
			}
		}
	}
}

void MemRaster::writeTo(Grid& grd,
		int cols, int rows,
		int srcCol, int srcRow,
		int dstCol, int dstRow,
		int srcBand, int dstBand) {
	if(dynamic_cast<MemRaster*>(&grd)) {
		writeToMemRaster(dynamic_cast<MemRaster&>(grd), cols, rows, srcCol, srcRow, dstCol, dstRow, srcBand, dstBand);
	} else if(dynamic_cast<Raster*>(&grd)) {
		writeToRaster(dynamic_cast<Raster&>(grd), cols, rows, srcCol, srcRow, dstCol, dstRow, srcBand, dstBand);
	} else {
		g_runerr("writeTo not implemented to handle this type of grid.");
	}
}

// Implementations for Raster

std::map<std::string, std::set<std::string> > Raster::extensions() {
	GDALAllRegister();
	std::map<std::string, std::set<std::string> > extensions;
	GDALDriverManager* mgr = GetGDALDriverManager();
	for(int i = 0; i < mgr->GetDriverCount(); ++i) {
		GDALDriver* drv = mgr->GetDriver(i);
		const char* cc = drv->GetMetadataItem(GDAL_DCAP_RASTER);
		if(cc != NULL && std::strncmp(cc, "YES", 3) == 0) {
			const char* desc = drv->GetDescription();
			if(desc != NULL) {
				const char* ext = drv->GetMetadataItem(GDAL_DMD_EXTENSION);
				if(ext != NULL ) {
					std::list<std::string> lst;
					Util::splitString(std::back_inserter(lst), std::string(ext));
					for(const std::string& item : lst)
						extensions[desc].insert("." + Util::lower(item));
				}

			}
		}
	}
	return extensions;
}

std::map<std::string, std::string> Raster::drivers() {
	GDALAllRegister();
	std::map<std::string, std::string> drivers;
	GDALDriverManager *mgr = GetGDALDriverManager();
	for(int i = 0; i < mgr->GetDriverCount(); ++i) {
		GDALDriver *drv = mgr->GetDriver(i);
		const char* cc = drv->GetMetadataItem(GDAL_DCAP_RASTER);
		if(cc != NULL && std::strncmp(cc, "YES", 3) == 0) {
			const char* name = drv->GetMetadataItem(GDAL_DMD_LONGNAME);
			const char* desc = drv->GetDescription();
			if(name != NULL && desc != NULL) {
				drivers[desc] = name;
			}
		}
	}
	return drivers;
}

std::string Raster::getDriverForFilename(const std::string& filename) {
	std::string ext = Util::extension(filename);
	std::map<std::string, std::set<std::string> > drivers = extensions();
	std::string result;
	for(const auto& it : drivers) {
		if(it.second.find(ext) != it.second.end())
			result = it.first;
	}
	return result;
}

Raster::Raster(const std::string& filename, const GridProps& props) :
		m_ds(nullptr),
		m_bcols(0), m_brows(0),
		m_bcol(-1), m_brow(-1),
		m_bband(0),
		m_dirty(false), 
		m_type(GDT_Unknown) {

	if (props.resolutionX() == 0 || props.resolutionY() == 0)
		g_argerr("Resolution must not be zero.");
	if (props.cols() <= 0 || props.rows() <= 0)
		g_argerr("Columns and rows must be larger than zero.");
	if (filename.empty())
		g_argerr("Filename must be given.");

	m_props = GridProps(props);
	m_filename = filename;

	// Create GDAL dataset.
	char **opts = NULL;
	// TODO: Compress option in props, for tiffs
	/*
	if(m_props.compress())
		opts = CSLSetNameValue(opts, "COMPRESS", "LZW");
	if(m_props.bigTiff())
		opts = CSLSetNameValue(opts, "BIGTIFF", "YES");
	*/
	GDALAllRegister();
	std::string drvName = m_props.driver();
	if(drvName.empty())
		drvName = getDriverForFilename(m_filename);
	if(drvName.empty())
		g_runerr("Couldn't find driver for: " << m_filename)
	GDALDriver *drv = GetGDALDriverManager()->GetDriverByName(drvName.c_str());
	const char *create = drv->GetMetadataItem(GDAL_DCAP_CREATE);
	if(create == NULL || std::strncmp(create, "YES", 3) != 0)
		g_runerr("The " << drvName << " driver does not support dataset creation. Please specify a different driver.");
	Util::rm(filename);
	m_ds = drv->Create(
			filename.c_str(), m_props.cols(), m_props.rows(), m_props.bands(),
			dataType2GDT(m_props.dataType()), opts);
	if (!m_ds)
		g_runerr("Failed to create file.");

	// Initialize geotransform.
	double trans[6];
	m_props.trans(trans);
	m_ds->SetGeoTransform(trans);

	// Set projection.
	std::string proj = m_props.projection();
	if (!proj.empty())
		m_ds->SetProjection(proj.c_str());
	if(m_props.nodataSet()) {
		for(int i = 1; i <= m_props.bands(); ++i)
			m_ds->GetRasterBand(i)->SetNoDataValue(m_props.nodata());
	}
	m_ds->GetRasterBand(1)->GetBlockSize(&m_bcols, &m_brows);
}

Raster::Raster(const std::string& filename, bool writable) :
		m_ds(nullptr),
		m_bcols(0), m_brows(0),
		m_bcol(-1), m_brow(-1),
		m_bband(0),
		m_dirty(false),
		m_type(GDT_Unknown) {

	if (filename.empty())
		g_argerr("Filename must be given.");

	m_filename = filename;

	// Attempt to open the dataset.
	GDALAllRegister();
	m_ds = (GDALDataset *) GDALOpen(filename.c_str(), writable ? GA_Update : GA_ReadOnly);
	if (m_ds == NULL)
		g_runerr("Failed to open raster.");

	GDALDriver *drv = m_ds->GetDriver();
	if(drv == NULL)
		g_runerr("Failed to retrieve driver.");
	const char *drvName = drv->GetDescription();
	if(drvName != NULL)
		m_props.setDriver(drvName);

	m_type = m_ds->GetRasterBand(1)->GetRasterDataType();
	// Save some raster properties
	double trans[6];
	m_ds->GetGeoTransform(trans);
	m_props.setTrans(trans);
	m_props.setSize(m_ds->GetRasterXSize(), m_ds->GetRasterYSize());
	m_props.setDataType(gdt2DataType(m_type));
	m_props.setBands(m_ds->GetRasterCount());
	m_props.setWritable(writable);
	m_props.setProjection(std::string(m_ds->GetProjectionRef()));
	m_props.setNoData(m_ds->GetRasterBand(1)->GetNoDataValue()); // TODO: This might not be a real nodata value.
	m_ds->GetRasterBand(1)->GetBlockSize(&m_bcols, &m_brows);
}

void* Raster::getBlock(int band) {
	if(m_blocks.find(band) == m_blocks.end()) {
		m_blocks[band] = malloc(m_bcols * m_brows * getTypeSize(m_props.dataType()));
	}
	return m_blocks[band];
}

GDALDataset* Raster::ds() const {
	return m_ds;
}

const GridProps& Raster::props() const {
	return m_props;
}

DataType Raster::getFileDataType(const std::string& filename) {
	GDALDataset *ds = (GDALDataset *) GDALOpen(filename.c_str(), GA_ReadOnly);
	DataType type = gdt2DataType(ds->GetRasterBand(1)->GetRasterDataType());
	GDALClose(ds);
	return type;
}

std::string Raster::filename() const {
	return m_filename;
}

void writeInt(char* buf, int size, int value) {
	for(int i = size - 1; i >= 0; --i)
		*(buf + i) = (value >> (size - i - 1)) & 0xff;

}

void Raster::fillInt(int value, int band) {
	GDALRasterBand *bnd = m_ds->GetRasterBand(band);
	bnd->Fill((int) value);
}

void Raster::fillFloat(double value, int band) {
	GDALRasterBand *bnd = m_ds->GetRasterBand(band);
	bnd->Fill(value);
}

void Raster::writeToRaster(Raster& grd,
			int cols, int rows,
			int srcCol, int srcRow,
			int dstCol, int dstRow,
			int srcBand, int dstBand) {

	if(m_dirty) {
		GDALRasterBand* bnd = m_ds->GetRasterBand(m_bband);
		if(!bnd)
			g_runerr("Failed to find band " << m_bband);
		if(CPLE_None != bnd->WriteBlock(m_bcol, m_brow, getBlock(m_bband)))
			g_runerr("Failed to flush to: " << filename());
		m_dirty = false;
	}

	if (&grd == this)
		g_runerr("Recursive call to readBlock.");
	if(srcBand < 1 || srcBand > m_props.bands())
		g_argerr("Invalid source band: " << srcBand);
	if(dstBand < 1 || dstBand > grd.m_props.bands())
		g_argerr("Invalid destination band: " << srcBand);

	cols = g_abs(cols);
	rows = g_abs(rows);
	if(cols == 0) cols = grd.m_props.cols();
	if(rows == 0) rows = grd.m_props.rows();
	cols = g_min(m_props.cols() - srcCol, cols);
	rows = g_min(m_props.rows() - srcRow, rows);
	cols = g_min(grd.m_props.cols() - dstCol, cols);
	rows = g_min(grd.m_props.rows() - dstRow, rows);

	// A buffer for the entire copy.
	DataType type = grd.m_props.dataType();
	GDALDataType gtype = dataType2GDT(type);
	int typeSize = getTypeSize(type);
	Buffer buf(cols * rows * typeSize);

	GDALRasterBand* srcBnd = m_ds->GetRasterBand(srcBand);
	if(!srcBnd)
		g_runerr("Failed to find source band " << srcBand);
	GDALRasterBand* dstBnd = grd.m_ds->GetRasterBand(dstBand);
	if(!dstBnd)
		g_runerr("Failed to find destination band " << dstBand);
	if(CPLE_None != srcBnd->RasterIO(GF_Read, srcCol, srcRow, cols, rows,
			buf.buf, cols, rows, gtype, 0, 0, 0))
		g_runerr("Failed to read from: " << grd.filename());
	if(CPLE_None != dstBnd->RasterIO(GF_Write, dstCol, dstRow, cols, rows,
			buf.buf, cols, rows, gtype, 0, 0, 0))
		g_runerr("Failed to write to: " << filename());
}

void Raster::writeToMemRaster(MemRaster& grd,
		int cols, int rows,
		int srcCol, int srcRow,
		int dstCol, int dstRow,
		int srcBand, int dstBand) {

	if(m_dirty) {
		GDALRasterBand* bnd = m_ds->GetRasterBand(m_bband);
		if(!bnd)
			g_runerr("Failed to find band " << bnd);
		if(CPLE_None != bnd->WriteBlock(m_bcol, m_brow, getBlock(m_bband)))
			g_runerr("Failed to flush to: " << filename());
		m_dirty = false;
	}

	if(srcBand < 1 || srcBand > m_props.bands())
		g_argerr("Invalid source band: " << srcBand);

	cols = g_abs(cols);
	rows = g_abs(rows);
	if(cols == 0) cols = grd.props().cols();
	if(rows == 0) rows = grd.props().rows();
	cols = g_min(m_props.cols() - srcCol, cols);
	rows = g_min(m_props.rows() - srcRow, rows);
	cols = g_min(grd.props().cols() - dstCol, cols);
	rows = g_min(grd.props().rows() - dstRow, rows);

	const GridProps& gp = grd.props();
	GDALDataType gtype = dataType2GDT(gp.dataType());
	size_t typeSize = getTypeSize(gp.dataType());
	size_t gcols = gp.cols();

	Buffer buf(cols * rows * typeSize);
	GDALRasterBand *band = m_ds->GetRasterBand(srcBand);
	if(!band)
		g_runerr("Failed to find band " << srcBand);
	if(CPLE_None != band->RasterIO(GF_Read, srcCol, srcRow, cols, rows, buf.buf,
			cols, rows, gtype, 0, 0, 0))
		g_runerr("Failed to read from: " << filename());

	char* output = (char*) grd.grid();
	char* input  = (char*) buf.buf;
	size_t len = cols * typeSize;
	for(int r = 0; r < rows; ++r) {
		size_t doff = ((dstRow + r) * gcols + dstCol) * typeSize;
		size_t soff = (size_t) r * cols * typeSize;
		std::memcpy(output + doff , input + soff, len);
	}

}

void Raster::writeTo(Grid& grd,
		int cols, int rows,
		int srcCol, int srcRow,
		int dstCol, int dstRow,
		int srcBand, int dstBand) {
	if(dynamic_cast<MemRaster*>(&grd)) {
		writeToMemRaster(dynamic_cast<MemRaster&>(grd), cols, rows, srcCol, srcRow, dstCol, dstRow, srcBand, dstBand);
	} else if(dynamic_cast<Raster*>(&grd)) {
		writeToRaster(dynamic_cast<Raster&>(grd), cols, rows, srcCol, srcRow, dstCol, dstRow, srcBand, dstBand);
	} else {
		g_runerr("writeTo not implemented to handle this type of grid.");
	}
}

GDALDataType Raster::getGDType() const {
	return dataType2GDT(m_props.dataType());
}

double Raster::getFloat(int col, int row, int band) {
	int bcol = col / m_bcols;
	int brow = row / m_brows;
	if(bcol != m_bcol || brow != m_brow || band != m_bband) {
		if(m_dirty)
			flush();
		GDALRasterBand* bnd = m_ds->GetRasterBand(band);
		if(!bnd)
			g_argerr("Failed to find band " << band);
		if(CPLE_None != bnd->ReadBlock(bcol, brow, getBlock(band)))
			g_runerr("Failed to read from: " << filename());
		m_bcol = bcol;
		m_brow = brow;
		m_bband = band;
	}
	int idx = (row % m_brows) * m_bcols + (col % m_bcols);
	double v = 0;
	readFromBlock(getBlock(m_bband), getGDType(), &v, idx);
	return v;
}

double Raster::getFloat(size_t idx, int band) {
	int cols = m_props.cols();
	return getFloat((int) (idx % cols), (int) (idx / cols), band);
}


double Raster::getFloat(double x, double y, int band) {
	return getFloat(m_props.toCol(x), m_props.toRow(y), band);
}

int Raster::getInt(int col, int row, int band) {
	int bcol = col / m_bcols;
	int brow = row / m_brows;
	if(bcol != m_bcol || brow != m_brow || band != m_bband) { // TODO: No effective cacheing if the band changes.
		if(m_dirty)
			flush();
		GDALRasterBand* bnd = m_ds->GetRasterBand(band);
		if(!bnd)
			g_argerr("Failed to find band " << band);
		if(CPLE_None != bnd->ReadBlock(bcol, brow, getBlock(band)))
			g_runerr("Failed to read from: " << filename());
		m_bcol = bcol;
		m_brow = brow;
		m_bband = band;
	}
	int idx = (row % m_brows) * m_bcols + (col % m_bcols);
	int v = 0;
	readFromBlock(getBlock(m_bband), getGDType(), &v, idx);
	return v;
}

int Raster::getInt(size_t idx, int band) {
	int cols = m_props.cols();
	return getInt((int) (idx % cols), (int) (idx / cols), band);
}

int Raster::getInt(double x, double y, int band) {
	return getInt(m_props.toCol(x), m_props.toRow(y), band);
}

void Raster::setInt(size_t idx, int v, int band) {
	int cols = m_props.cols();
	setInt((int) (idx % cols), (int) (idx / cols), v, band);
}

void Raster::setInt(double x, double y, int v, int band) {
	setInt(m_props.toCol(x), m_props.toRow(y), v, band);
}

void Raster::setFloat(int col, int row, double v, int band) {
	if (!m_props.writable())
		g_runerr("This raster is not writable.");
	int bcol = col / m_bcols;
	int brow = row / m_brows;
	if(bcol != m_bcol || brow != m_brow || band != m_bband) {
		if(m_dirty)
			flush();
		GDALRasterBand* bnd = m_ds->GetRasterBand(band);
		if(!bnd)
			g_argerr("Failed to find band " << band);
		if(CPLE_None != bnd->ReadBlock(bcol, brow, getBlock(band)))
			g_runerr("Failed to read from: " << filename());
		m_bcol = bcol;
		m_brow = brow;
		m_bband = band;
	}
	int idx = (row % m_brows) * m_bcols + (col % m_bcols);
	writeToBlock(getBlock(m_bband), getGDType(), v, idx);
	m_dirty = true;
}

void Raster::setInt(int col, int row, int v, int band) {
	if (!m_props.writable())
		g_runerr("This raster is not writable.");
	int bcol = col / m_bcols;
	int brow = row / m_brows;
	if(bcol != m_bcol || brow != m_brow || band != m_bband) {
		if(m_dirty)
			flush();
		GDALRasterBand* bnd = m_ds->GetRasterBand(band);
		if(!bnd)
			g_argerr("Failed to find band " << band);
		if(CPLE_None != bnd->ReadBlock(bcol, brow, getBlock(band)))
			g_runerr("Failed to read from: " << filename());
		m_bcol = bcol;
		m_brow = brow;
		m_bband = band;
	}
	int idx = (row % m_brows) * m_bcols + (col % m_bcols);
	writeToBlock(getBlock(m_bband), getGDType(), v, idx);
	m_dirty = true;
}

void Raster::setFloat(size_t idx, double v, int band) {
	int cols = m_props.cols();
	setFloat((int) (idx % cols), (int) (idx / cols), v, band);
}

void Raster::setFloat(double x, double y, double v, int band) {
	setFloat(m_props.toCol(x), m_props.toRow(y), v, band);
}

<<<<<<< HEAD
void Raster::polygonize(const std::string& filename, const std::string& layerName,
		const std::string& driver, uint16_t srid, uint16_t band,
		bool removeHoles, bool removeDangles, bool& cancel, Status* status) {

	if(!m_props.isInt())
		g_runerr("Only integer rasters can be polygonized.");

	GDALAllRegister();

	// Remove the original file; some can't be overwritten directly.
	// This will not take care of any auxillary files (e.g. shapefiles)
	Util::rm(filename);

	// Get the vector driver.
	GDALDriver *drv = GetGDALDriverManager()->GetDriverByName(driver.c_str());
	if(!drv)
		g_runerr("Failed to find driver for " << driver << ".");

	// Create an output dataset for the polygons.
	char **dopts = NULL;
	if(Util::lower(driver) == "sqlite")
		dopts = CSLSetNameValue(dopts, "SPATIALITE", "YES");
	GDALDataset *ds = drv->Create(filename.c_str(), 0, 0, 0, GDT_Unknown, dopts);
	CPLFree(dopts);
	if(!ds)
		g_runerr("Failed to create dataset " << filename << ".");

	// Create the layer.
	OGRSpatialReference sr;
	sr.importFromEPSG(srid);
	char **lopts = NULL;
	if(Util::lower(driver) == "sqlite")
		lopts = CSLSetNameValue(lopts, "FORMAT", "SPATIALITE");
	OGRLayer *layer = ds->CreateLayer(layerName.c_str(), &sr, wkbMultiPolygon, lopts);
	CPLFree(lopts);
	if(!layer) {
		GDALClose(ds);
		g_runerr("Failed to create layer " << layerName << ".");
	}

	// There's only one field -- an ID.
	OGRFieldDefn field( "id", OFTInteger);
	layer->CreateField(&field);

	if(OGRERR_NONE != layer->StartTransaction())
		g_runerr("Failed to start transaction.");

	// Some source raster properties.
	int cols = m_props.cols();
	int rows = m_props.rows();
	uint64_t nd = m_props.nodata();

	// Generate a unique fID for each feature.
	std::atomic<uint64_t> fid(0);

	// For creating GEOS objects.
	GEOSContextHandle_t gctx = OGRGeometry::createGEOSContext();
	double snap = 100.0;
	PrecisionModel pm(snap);
	GeometryFactory::unique_ptr gf = GeometryFactory::create(&pm);

	// Keeps created polygons.
	std::unordered_map<uint64_t, std::unique_ptr<Poly> > polys;
	// Keeps finished polys for the write thread to work on.
	std::queue<std::unique_ptr<Poly> > polyQ;
	// Tracks finished rows.
	std::vector<char> finished(rows);
	std::fill(finished.begin(), finished.end(), 0);

	// Keeps a count of the running threads.
	std::atomic<int> running(1);

	//
	int bufSize = 128;
	int blocks = (int) (rows / bufSize) + 1;
	int block = 0;

	#pragma omp parallel
	{

		if(omp_get_thread_num() == 0) {

			// Use the first thread in the group for writing polys to the DB.

			bool run = true;
			while(run) {
				std::unique_ptr<Poly> p;
				#pragma omp critical(_q)
				{
					if(!polyQ.empty()) {
						p.reset(polyQ.front().release());
						polyQ.pop();
					}
					// Decide whether to exit the loop.
					run = !cancel && (running || !polyQ.empty());
				}
				// If there's nothing in the queue. Wait a bit.
				if(!p.get()) {
					std::this_thread::sleep_for(std::chrono::milliseconds(100));
					continue;
				}
				// Retrieve the unioned geometry and write it.
				Geometry* g = p->getPoly();
				OGRGeometry* geom = OGRGeometryFactory::createFromGEOS(gctx, (GEOSGeom) g);
				// Create and append the feature.
				OGRFeature feat(layer->GetLayerDefn());
				feat.SetGeometry(geom);
				feat.SetField("id", (GIntBig) p->id);
				feat.SetFID(++fid);
				delete geom;
				if(OGRERR_NONE != layer->CreateFeature(&feat))
					g_runerr("Failed to add geometry.");
			}

		} else {

			// Increment the run count. When it reaches 1, we clean up.
			++running;

			// Buffer for reading raster.
			GridProps gp(m_props);
			gp.setSize(cols, bufSize);
			MemRaster rowBuf(gp);

			// The current block index.
			int b;

			while(true) {

				#pragma omp critical(_b)
				{
					b = block;
					++block;
				}

				// If cancelled or no more blocks, quit.
				if(cancel || b >= blocks)
					break;

				// Work out the height of the current buffer. If it's too
				// small quit.
				int bufHeight = g_min(bufSize, rows - b * bufSize);
				if(bufHeight < 1)
					break;

				if(status)
					status->update((float) b / blocks);

				// Write into the buffer.
				writeTo(rowBuf, cols, bufHeight, 0, b * bufSize, 0, 0, band);

				// Read over the rows in the buffer.
				for(int rr = 0; rr < bufHeight; ++rr) {

					if(cancel)
						break;

					// The current overall row index.
					int r = b * bufSize + rr;

					// Read over the columns in the current row.
					for(int c = 0; c < cols; ++c) {

						// Get the current ID, skip if nodata.
						uint64_t id0 = rowBuf.getInt(c, rr);
						if(id0 == nd || id0 == 0)
							continue;

						// Get the coord of one corner of the polygon.
						double x0 = gp.toX(c);
						double y0 = gp.toY(r);

						// Scan right...
						while(++c <= cols) {

							// Get the next ID or zero if beyond the edge.
							uint64_t id1 = c < cols ? rowBuf.getInt(c, rr) : 0;

							// If the ID changes, capture and output the polygon.
							if(id0 > 0 && id1 != id0) {

								// Coord of the other corner.
								double x1 = gp.toX(c);
								double y1 = gp.toY(r) + gp.resolutionY();

								// Build the geometry.
								CoordinateSequence* seq = gf->getCoordinateSequenceFactory()->create((size_t) 0, 2);
								seq->add(Coordinate(x0, y0));
								seq->add(Coordinate(x1, y0));
								seq->add(Coordinate(x1, y1));
								seq->add(Coordinate(x0, y1));
								seq->add(Coordinate(x0, y0));
								LinearRing* ring = gf->createLinearRing(seq);
								Polygon* geom = gf->createPolygon(ring, NULL);

								// Update the polygon list with the new poly.
								#pragma omp critical(_p)
								{
									if(!polys.count(id0))
										polys[id0].reset(new Poly(id0));
									polys[id0]->update(geom, r, r);
								}

								--c; // Back up the counter by one, to start with the new ID.
								break;
							}
							id0 = id1;
						}
					}

					// Update the list of finished rows.
					finished[r] = 1;
				}

				// Find polys that are ready to write and move them to a local
				// transfer list.
				std::list<std::unique_ptr<Poly> > geoms0;
				#pragma omp critical(_p)
				{
					for(auto it = polys.begin(); it != polys.end(); ) {
						if(it->second->isRangeFinalized(finished)) {
							geoms0.push_back(std::move(it->second));
							it = polys.erase(it);
						} else {
							++it;
						}
					}
				}

				// Generate polygon and add Poly to the write queue.
				for(auto& p : geoms0) {
					p->generate(gf, removeHoles, removeDangles);
					#pragma omp critical(_q)
					polyQ.push(std::move(p));
				}

			} // while

			// This thread is done. Decrement.
			--running;

			// If this is the last thread to quit.
			if(running == 1) {
				// Send the rest of the polygons to the queue.
				for(auto& it : polys) {
					it.second->generate(gf, removeHoles, removeDangles);
					#pragma omp critical(_q)
					polyQ.push(std::move(it.second));
				}
				// Decrement -- this causes the write loop to quit.
				--running;
			}

		} // thread split

	}

	if(status)
		status->update(0.99f, "Writing polygons...");

	if(OGRERR_NONE != layer->CommitTransaction())
		g_runerr("Failed to commit transation.");

	GDALClose(ds);

	if(status)
		status->update(1.0f, "Done.");
}

=======
>>>>>>> e6937b59
void Raster::flush() {
	if(m_dirty && m_props.writable()) {
		GDALRasterBand* bnd = m_ds->GetRasterBand(m_bband);
		if(!bnd)
			g_runerr("Failed to find band " << m_bband);
		if(CPLE_None != bnd->WriteBlock(m_bcol, m_brow, getBlock(m_bband)))
			g_warn("Failed to write block to " << filename());
	}
	m_ds->FlushCache();
	m_dirty = false;
}

Raster::~Raster() {
	flush();
	for(auto& item : m_blocks)
		free(item.second);
	if(m_ds)
		GDALClose(m_ds);
}<|MERGE_RESOLUTION|>--- conflicted
+++ resolved
@@ -35,7 +35,7 @@
 
 		namespace util {
 
-<<<<<<< HEAD
+/*
 			class Poly {
 			private:
 				// Add the list of polygons to this instance with the rows
@@ -177,8 +177,8 @@
 
 			};
 
-=======
->>>>>>> e6937b59
+*/
+
 			int getTypeSize(DataType type) {
 				switch(type) {
 				case DataType::Byte: return sizeof(uint8_t);
@@ -622,7 +622,7 @@
 	return g_max(1, (int) std::ceil((float) p.cols() / m_cols) * (int) std::ceil((float) p.rows() / m_rows));
 }
 
-Tile TileIterator::next() {
+Tile* TileIterator::next() {
 
 	MemRaster* tile = nullptr;
 	int col, row, srcCol, srcRow, dstCol, dstRow, cols, rows;
@@ -630,7 +630,7 @@
 	{
 		std::lock_guard<std::mutex> lk(m_mtx);
 		if(!(m_curCol < props.cols() && m_curRow < props.rows()))
-			g_runerr("No more tiles.");
+			return nullptr;
 
 		col = m_curCol;
 		row = m_curRow;
@@ -654,15 +654,11 @@
 		m_source.writeTo(*tile, cols, rows, srcCol, srcRow, dstCol, dstRow, m_band, 1);
 	}
 
-	return Tile(tile, &m_source, m_cols, m_rows, col, row, m_buffer, srcCol, srcRow, dstCol, dstRow, m_band, props.writable());
-}
-
-<<<<<<< HEAD
-Tile TileIterator::create(Tile& tpl) {
-=======
-Tile TileIterator::create(Tile &tpl) {
+	return new Tile(tile, &m_source, m_cols, m_rows, col, row, m_buffer, srcCol, srcRow, dstCol, dstRow, m_band, props.writable());
+}
+
+Tile* TileIterator::create(Tile &tpl) {
 	MemRaster* tile = nullptr;
->>>>>>> e6937b59
 	const GridProps& props = m_source.props();
 	{
 		std::lock_guard<std::mutex> lk(m_mtx);
@@ -671,7 +667,7 @@
 		tile = new MemRaster(p);
 		m_source.writeTo(*tile, tpl.m_cols, tpl.m_rows, tpl.m_srcCol, tpl.m_srcRow, tpl.m_dstCol, tpl.m_dstRow, m_band, 1);
 	}
-	return Tile(tile, &m_source, m_cols, m_rows, tpl.m_col, tpl.m_row, m_buffer, tpl.m_srcCol, tpl.m_srcRow, tpl.m_dstCol, tpl.m_dstRow, m_band, props.writable());
+	return new Tile(tile, &m_source, m_cols, m_rows, tpl.m_col, tpl.m_row, m_buffer, tpl.m_srcCol, tpl.m_srcRow, tpl.m_dstCol, tpl.m_dstRow, m_band, props.writable());
 }
 
 TileIterator::~TileIterator() {
@@ -680,12 +676,8 @@
 
 // Implementations for the Grid class
 
-Grid::Grid() {
-}
-
-std::unique_ptr<TileIterator> Grid::iterator(int cols, int rows, int buffer, int band) {
-	std::unique_ptr<TileIterator> iter(new TileIterator(*this, cols, rows, buffer, band));
-	return std::move(iter);
+TileIterator Grid::iterator(int cols, int rows, int buffer, int band) {
+	return TileIterator(*this, cols, rows, buffer, band);
 }
 
 void Grid::gaussianWeights(double *weights, int size, double sigma) {
@@ -712,7 +704,9 @@
 	double v, m = 0, s = 0;
 	int k = 1;
 	st.sum = 0;
-	st.count = 0;
+	st.count = 0;void voidFillIDW(const std::string& filename, int band, const std::string& mask, int maskBand, double radius, int count = 4, double exp = 2.0);
+
+
 	st.min = G_DBL_MAX_POS;
 	st.max = G_DBL_MAX_NEG;
 	// Welford's method for variance.
@@ -751,18 +745,13 @@
 }
 
 void Grid::logNormalize(int band) {
-	GridStats st = stats(1);
+	GridStats st = stats(band);
 	const GridProps& gp = props();
 	double n = st.min;
 	double x = st.max;
 	double e = std::exp(1.0) - 1.0;
-<<<<<<< HEAD
-	for(uint64_t i = 0; i < gp.size(); ++i)
+	for(size_t i = 0; i < gp.size(); ++i)
 		setFloat(i, std::log(1.0 + e * (getFloat(i, band) - n) / (x - n)), band);
-=======
-	for(size_t i = 0; i < gp.size(); ++i)
-		setFloat(i, std::log(1.0 + e * (getFloat(i) - n) / (x - n)));
->>>>>>> e6937b59
 }
 
 void Grid::convert(Grid& g, int srcBand, int dstBand) {
@@ -776,8 +765,8 @@
 	}
 }
 
-void Grid::voidFillIDW(const std::string& filename, double radius, int count, double exp, int band,
-		const std::string& mask, int maskBand) {
+void Grid::voidFillIDW(const std::string& filename, int band, const std::string& mask,
+		int maskBand, double radius, int count, double exp) {
 
 	if(!props().isFloat())
 		g_runerr("IDW fill only implemented for float rasters.");
@@ -810,9 +799,9 @@
 	int rows = props().rows();
 	int cols = props().cols();
 
-    TargetFillOperator<double, double> op1(&input, nodata, 99999);
-    TargetFillOperator<double, double> op2(&input, &output, 99999, nodata);
-    TargetFillOperator<double, double> op3(&input, 99999, 99998);
+    TargetFillOperator<double, double> op1(&input, band, band, nodata, 99999);
+    TargetFillOperator<double, double> op2(&input, band, &output, band, 99999, nodata);
+    TargetFillOperator<double, double> op3(&input, band, band, 99999, 99998);
     int outminc, outminr, outmaxc, outmaxr;
 
     for (int r = 0; r < rows; ++r) {
@@ -933,16 +922,16 @@
 	if (status)
 		status->update(0.02f);
 
-	std::unique_ptr<TileIterator> iter = iterator(512, 512, size, band);
-	int tiles = iter->count();
+	TileIterator iter = iterator(512, 512, size, band);
+	int tiles = iter.count();
 
 	// TODO: Need this? #pragma omp parallel for
 	for (int i = 0; i < tiles; ++i) {
 		if (cancel) continue;
 
-		Tile tile = iter->next();
-
-		Grid& grid = tile.grid();
+		std::unique_ptr<Tile> tile(iter.next());
+
+		Grid& grid = tile->grid();
 		const GridProps& props = grid.props();
 		MemRaster buf(props);
 		grid.writeTo(buf);
@@ -969,7 +958,7 @@
 			}
 		}
 
-		tile.writeTo(smoothed);
+		tile->writeTo(smoothed);
 
 		if (status)
 			status->update(g_min(0.99f, 0.2f + (float) curTile++ / tiles * 0.97f));
@@ -977,9 +966,6 @@
 
 	if (status)
 		status->update(1.0);
-}
-
-Grid::~Grid() {
 }
 
 // Implementations for MemRaster
@@ -994,23 +980,18 @@
 }
 
 MemRaster::MemRaster() : 
+	m_mmapped(false),
 	m_grid(nullptr),
-	m_mmapped(false) {
-}
-
-<<<<<<< HEAD
-MemRaster::MemRaster(const GridProps& props, bool mapped) :
-=======
+	m_mappedFile(nullptr) {
+}
+
 MemRaster::MemRaster(const MemRaster& other) :
-	m_grid(nullptr),
-	m_mmapped(false) {
+		MemRaster() {
 	init(other.props(), other.mmapped());
 }
 
 MemRaster::MemRaster(const GridProps &props, bool mapped) :
->>>>>>> e6937b59
-	m_grid(nullptr),
-	m_mmapped(mapped) {
+		MemRaster() {
 	init(props, mapped);
 }
 
@@ -1027,9 +1008,11 @@
 }
 
 void MemRaster::freeMem() {
+	std::lock_guard<std::mutex> lk(m_mtx);
 	if (m_grid) {
 		if (m_mmapped) {
-			delete m_mappedFile.release();
+			delete m_mappedFile;
+			m_mappedFile = nullptr;
 			m_grid = nullptr;
 		} else {
 			free(m_grid);
@@ -1038,12 +1021,8 @@
 	}
 }
 
-<<<<<<< HEAD
 void MemRaster::init(const GridProps& pr, bool mapped) {
 	std::lock_guard<std::mutex> lk(m_mtx);
-=======
-void MemRaster::init(const GridProps &pr, bool mapped) {
->>>>>>> e6937b59
 	m_grid = nullptr;
 	m_mmapped = false;
 	if (pr.cols() != m_props.cols() || pr.rows() != m_props.rows()) {
@@ -1059,7 +1038,7 @@
 		size_t typeSize = getTypeSize(m_props.dataType());
 		size_t size = MappedFile::fixSize(typeSize * m_props.cols() * m_props.rows());
 		if (mapped) {
-			m_mappedFile.reset(new MappedFile(size, true));
+			m_mappedFile = new MappedFile(size, true);
 			m_grid = m_mappedFile->data();
 		} else {
 			m_grid = malloc(size);
@@ -1472,9 +1451,8 @@
 }
 
 void* Raster::getBlock(int band) {
-	if(m_blocks.find(band) == m_blocks.end()) {
+	if(m_blocks.find(band) == m_blocks.end())
 		m_blocks[band] = malloc(m_bcols * m_brows * getTypeSize(m_props.dataType()));
-	}
 	return m_blocks[band];
 }
 
@@ -1756,7 +1734,7 @@
 	setFloat(m_props.toCol(x), m_props.toRow(y), v, band);
 }
 
-<<<<<<< HEAD
+/**
 void Raster::polygonize(const std::string& filename, const std::string& layerName,
 		const std::string& driver, uint16_t srid, uint16_t band,
 		bool removeHoles, bool removeDangles, bool& cancel, Status* status) {
@@ -2025,9 +2003,8 @@
 	if(status)
 		status->update(1.0f, "Done.");
 }
-
-=======
->>>>>>> e6937b59
+*/
+
 void Raster::flush() {
 	if(m_dirty && m_props.writable()) {
 		GDALRasterBand* bnd = m_ds->GetRasterBand(m_bband);
