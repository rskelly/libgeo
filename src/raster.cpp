--- conflicted
+++ resolved
@@ -757,7 +757,6 @@
 
 using namespace geo::raster::util;
 
-<<<<<<< HEAD
 /**
  * Parallel function for smoothing, called by smooth().
  * @param iter A pointer to a TileIterator.
@@ -787,44 +786,6 @@
 				return;
 			++curTile;
 		}
-=======
-void Grid::smooth(Grid &smoothed, double sigma, int size, int band,
-		Status* status, bool *cancel) {
-
-	const GridProps& gp = props();
-
-	if (!cancel)
-		cancel = &s_cancel;
-	if (status)
-		status->update(0.01f);
-	if (sigma <= 0)
-		g_argerr("Sigma must be > 0.");
-	if (size < 3)
-		g_argerr("Kernel size must be 3 or larger.");
-	if (size % 2 == 0) {
-		g_warn("Kernel size must be odd. Rounding up.");
-		size++;
-	}
-
-	Buffer weightsBuf(size * size * getTypeSize(DataType::Float64));
-	double* weights = (double*) weightsBuf.buf;
-	Grid::gaussianWeights(weights, size, sigma);
-
-	double nd = gp.nodata();
-	std::atomic<int> curTile(0);
-
-	if (status)
-		status->update(0.02f);
-
-	std::unique_ptr<TileIterator> iter = iterator(512, 512, size, band);
-	int tiles = iter->count();
-
-	// TODO: Need this? #pragma omp parallel for
-	for (int i = 0; i < tiles; ++i) {
-		if (*cancel) continue;
-
-		Tile tile = iter->next();
->>>>>>> e6937b59
 
 		Grid& grid = tile->grid();
 		const GridProps& props = grid.props();
