--- conflicted
+++ resolved
@@ -53,16 +53,16 @@
 		 */
     	class G_DLL_EXPORT GridProps {
     	private:
-    		double m_trans[6];			// The geotransform properties.
-    		int m_cols, m_rows;			// The number of rows and columns.
-    		int m_vsrid, m_hsrid;		// The vertical and horizontal SRIDs
-            int m_bands;           		// The number of bands.
-            bool m_writable;            // True if the raster is writable
-            double m_nodata;			// The nodata value.
-            bool m_nodataSet;			// True if nodata is set.
-    		DataType m_type;			// The data type.
-    		std::string m_projection;	// The WKT representation of the projection
-    		std::string m_driver;		// The name of the GDAL driver.
+    		double m_trans[6];			///<! The geotransform properties.
+    		int m_cols, m_rows;			///<! The number of rows and columns.
+    		int m_vsrid, m_hsrid;		///<! The vertical and horizontal SRIDs
+            int m_bands;           		///<! The number of bands.
+            bool m_writable;            ///<! True if the raster is writable
+            double m_nodata;			///<! The nodata value.
+            bool m_nodataSet;			///<! True if nodata is set.
+    		DataType m_type;			///<! The data type.
+    		std::string m_projection;	///<! The WKT representation of the projection
+    		std::string m_driver;		///<! The name of the GDAL driver.
 
 		public:
 
@@ -73,14 +73,22 @@
 
     		/**
     		 * Return the geographic bounds of the raster.
+    		 *
+    		 * @return The geographic bounds of the raster.
     		 */
     		Bounds bounds() const;
 
+    		/**
+    		 * Set the geographic bounds of the raster.
+    		 *
+    		 * @param bounds The geographic bounds of the raster.
+    		 */
     		void setBounds(const Bounds& bounds);
 
     		/**
     		 * Populate an (at least) 4-element double array with the bounding
     		 * box of this object.
+    		 *
     		 * @param bounds A four-element double array.
     		 */
     		void bounds(double* bounds) const;
@@ -88,19 +96,18 @@
     		/**
     		 * Return the name of the GDAL driver used by the raster.
     		 * Only relevant for file-based rasters.
+    		 *
+    		 * @return The name of the GDAL driver.
     		 */
     		std::string driver() const;
-<<<<<<< HEAD
-    		void setDriver(const std::string& name);
-=======
 
     		/**
     		 * Set the name of the GDAL driver used by the raster.
     		 * Only relevant for file-based rasters.
+    		 *
     		 * @param name The name of the driver.
     		 */
     		void setDriver(const std::string &name);
->>>>>>> e6937b59
 
     		/**
     		 * Returns true if the raster contains integer values.
@@ -114,17 +121,22 @@
 
     		/**
     		 * Returns the no data value.
+    		 *
+    		 * @return The no data value.
     		 */
     		double nodata() const;
 
     		/**
     		 * Set the no data value.
+    		 *
     		 * @param nodata The no data value.
     		 */
     		void setNoData(double nodata);
 
     		/**
     		 * Returns true if the no data value has been set.
+    		 *
+    		 * @return True if the no data value has been set.
     		 */
     		bool nodataSet() const;
 
@@ -135,82 +147,108 @@
 
     		/**
     		 * Return the number of columns.
+    		 *
+    		 * @return The number of columns.
     		 */
             int cols() const;
 
             /*
              * Return the number of rows.
+             *
+             * @param The number of rows.
              */
             int rows() const;
 
             /**
              * Returns true if the cell is in the raster.
+             *
              * @param col The column.
              * @param row The row.
+             * @return True if the cell is in the raster.
              */
             bool hasCell(int col, int row) const;
 
             /**
              * Returns true if the cell is in the raster.
+             *
              * @param x The geographic x or longitude coordinate.
              * @param y The geographic y or latitude coordinate.
+             * @return True if the cell is in the raster.
              */
             bool hasCell(double x, double y) const;
 
             /**
              * Returns the row for a given y-coordinate.
+             *
              * @param y The geographic y or latitude coordinate.
+             * @return The row index.
              */
             int toRow(double y) const;
 
             /**
              * Returns the column for a given x-coordinate.
+             *
              * @param x The geographic x or longitude coordinate.
+             * @return The column index.
              */
             int toCol(double x) const;
 
             /**
-             * Returns the x-coordinate for a given column.
+             * Returns the x-coordinate at the minimum corner of a given column.
+             *
              * @param col The column.
+             * @return The x-coordinate of the column corner.
              */
             double toX(int col) const;
 
             /**
-             * Returns the y-coordinate for a given row.
+             * Returns the y-coordinate at the minimum corner of a given row.
+             *
              * @param row The row.
+             * @return The y-coordinate of the row corner.
              */
             double toY(int row) const;
 
             /**
              * Returns the x-coordinate for the cell centroid of a given column.
+             *
              * @param col The column.
+             * @return The x-coordinate at the centre of the column.
              */
             double toCentroidX(int col) const;
 
             /**
              * Returns the y-coordinate for the cell centorid of a given row.
+             *
              * @param row The row.
+             * @return The y-coordinate at the centre of the row.
              */
             double toCentroidY(int row) const;
 
             /**
-             * Returns the number of pixels.
+             * Returns the number of pixels in the raster.
+             *
+             * @return The number of pixels in the raster.
              */
             size_t size() const;
 
             /**
              * Set the data type of the raster.
+             *
              * @param type The data type.
              */
     		void setDataType(DataType type);
 
     		/**
     		 * Get the data type of the raster.
+    		 *
+    		 * @return The data type.
     		 */
     		DataType dataType() const;
 
     		/**
     		 * Set the size of the raster in columns, rows.
+    		 *
              * @param col The column.
              * @param row The row.
     		 */
@@ -218,6 +256,7 @@
 
     		/**
     		 * Set the horizontal and vertical (optional) SRID.
+    		 *
     		 * @param hsrid The horizontal SRID.
     		 * @param vsrid The vertical SRID.
     		 */
@@ -225,39 +264,42 @@
 
     		/**
     		 * Get the vertical SRID.
+    		 *
+    		 * @return The vertical SRID.
     		 */
     		int vsrid() const;
 
     		/**
     		 * Get the horizontal SRID.
+    		 *
+    		 * @return The horizontal SRID.
     		 */
     		int hsrid() const;
 
-<<<<<<< HEAD
-    		// Set the WKT projection.
-    		void setProjection(const std::string& proj);
-=======
     		/**
     		 * Set the WKT projection.
+    		 *
     		 * @param The projection string (proj or WKT format).
     		 */
     		void setProjection(const std::string &proj);
->>>>>>> e6937b59
 
     		/**
     		 * Get the WKT projection (proj or WKT format).
+    		 *
+    		 * @return The WKT projection.
     		 */
     		std::string projection() const;
 
     		/**
     		 * Set the geo transform properties.
+    		 *
     		 * @param trans The six-element transformation matrix.
     		 */
     		void setTrans(double trans[6]);
 
     		/**
-    		 * Set the geo transform properties. The third and fourth
-    		 * elements are set to zero.
+    		 * Set the geo transform properties. The third and fifth elements are set to zero.
+    		 *
     		 * @param tlx The top left x-coordinate.
     		 * @param resX The horizontal resolution.
     		 * @param tly The top left y-coordinate.
@@ -266,14 +308,15 @@
     		void setTrans(double tlx, double resX, double tly, double resY);
 
     		/**
-    		 * Gets the geo transform properties by setting them
-    		 * in the given array.
+    		 * Gets the geo transform properties by setting them in the given array.
+    		 *
     		 * @param trans The six-element transformation matrix.
     		 */
     		void trans(double trans[6]) const;
 
     		/**
     		 * Set the vertical and horizontal resolution.
+    		 *
     		 * @param resolutionX The horizontal resolution.
     		 * @param resolutionY The vertical resolution (negative for UTM (etc.) projections).
     		 */
@@ -281,45 +324,58 @@
 
     		/**
     		 * Get the horizontal resolution.
+    		 *
+    		 * @return The horizontal resolution.
     		 */
     		double resolutionX() const;
 
     		/**
     		 * Get the vertical resolution.
+    		 *
+    		 * @return The vertical resolution.
     		 */
     		double resolutionY() const;
 
     		/**
     		 * Return the top-left horizontal coordinate of the raster.
+    		 *
+    		 * @return The top-left horizontal coordinate of the raster.
     		 */
     		double tlx() const;
 
     		/**
     		 * Return the top-left vertical coordinate of the raster.
+    		 *
+    		 * @return The top-left vertical coordinate of the raster.
     		 */
     		double tly() const;
 
     		/**
     		 * Set the number of bands.
+    		 *
     		 * @param bands The number of bands.
     		 */
     		void setBands(int bands);
 
     		/**
     		 * Get the number of bands.
+    		 *
+    		 * @return The number of bands.
     		 */
     		int bands() const;
 
     		/**
-    		 * Set the writable state of the raster.
-    		 * If the raster is not writable, attempting to write
-    		 * to it will throw an exception.
+    		 * Set the writable state of the raster. If the raster is not writable,
+    		 * attempting to write to it will throw an exception.
+    		 *
     		 * @param writable True, if the raster should be writable.
     		 */
     		void setWritable(bool writable);
 
     		/**
     		 * Get the writable state of the raster.
+    		 *
+    		 * @param The writable state of the raster.
     		 */
     		bool writable() const;
 
@@ -361,23 +417,30 @@
 
         	/**
         	 * Return the properties of the source raster.
+        	 *
+        	 * @return The properties of the source raster.
         	 */
             virtual const GridProps& srcProps() const = 0;
 
             /**
              * Return the properties of the destination raster.
+             *
+             * @return The properties of the destination raster.
              */
             virtual const GridProps& dstProps() const = 0;
 
             /**
              * Return true if if the current pixel should be filled.
+             *
              * @param col The column.
              * @param row The row.
+             * @return True if if the current pixel should be filled.
              */
             virtual bool shouldFill(int col, int row) const = 0;
 
             /**
              * Fill the current column.
+             *
              * @param col The column.
              * @param row The row.
              */
@@ -396,24 +459,25 @@
         class G_DLL_EXPORT Tile {
         	friend class TileIterator;
         private:
-        	Grid* m_tile;			// Contains the tile grid.
-        	Grid* m_source;			// Contains the source grid.
-        	int m_cols;				// The number of columns in the tile.
-        	int m_rows;				// The number of rows in the tile.
-        	int m_col; 				// The position of the ROI in the source.
-        	int m_row;
-        	int m_buffer;			// The number of buffer pixels.
-        	int m_srcCol;			// The buffered position in the source.
-        	int m_srcRow;
-        	int m_dstCol;			// The position written to in the tile.
-        	int m_dstRow;
-        	int m_band;				// The raster band in the source raster.
-        	bool m_writeOnFlush;	// If true, writes back to the raster on destruction.
+        	Grid* m_tile;			///<! Contains the tile grid.
+        	Grid* m_source;			///<! Contains the source grid.
+        	int m_cols;				///<! The number of columns in the tile.
+        	int m_rows;				///<! The number of rows in the tile.
+        	int m_col; 				///<! The column index of the ROI in the source.
+        	int m_row;				///<! The row index of the ROI in the source.
+        	int m_buffer;			///<! The number of buffer pixels.
+        	int m_srcCol;			///<! The buffered column index in the source.
+        	int m_srcRow;			///<! The buffered row index in the source.
+        	int m_dstCol;			///<! The column index written to in the tile.
+        	int m_dstRow;			///<! The row index written to in the tile.
+        	int m_band;				///<! The raster band in the source raster.
+        	bool m_writeOnFlush;	///<! If true, writes back to the raster on destruction.
 
         protected:
 
         	/**
         	 * Create the tile.
+        	 *
         	 * @param tile The tile data.
         	 * @param source The source data.
         	 * @param cols The number of columns in the tile.
@@ -437,51 +501,70 @@
 
         	/**
         	 * Return the source column.
+        	 *
+        	 * @return The source column.
         	 */
         	int srcCol() const;
 
         	/**
         	 * Return the destination column.
+        	 *
+        	 * @return The destination column.
         	 */
         	int dstCol() const;
 
         	/**
         	 * Return the source row.
+        	 *
+        	 * @return The source row.
         	 */
         	int srcRow() const;
 
         	/**
         	 * Return the destination row.
+        	 *
+        	 * @return The destination row.
         	 */
         	int dstRow() const;
 
         	/**
         	 * Return the number of columns.
+        	 *
+        	 * @return The number of columns.
         	 */
         	int cols() const;
 
         	/**
         	 * Return the number of rows.
+        	 *
+        	 * @return The number of rows.
         	 */
         	int rows() const;
 
         	/**
-        	 * Return the position of the tile in the source raster.
+        	 * Return the column index of the tile in the source raster.
+        	 *
+        	 * @return The column index of the tile in the source raster.
         	 */
         	int col() const;
 
         	/**
-        	 * Return the position of the tile in the source raster.
+        	 * Return the row index of the tile in the source raster.
+        	 *
+        	 * @return The row index of the tile in the source raster.
         	 */
         	int row() const;
 
         	/**
-        	 * Return the grid containing tile data.
+        	 * Return a mutable reference to the grid containing tile data.
+        	 *
+        	 * @return A mutable reference to the grid containing tile data.
         	 */
         	Grid& grid();
 
         	/**
         	 * Write the tile's data to the destination grid.
+        	 *
         	 * @param dest The destination grid.
         	 */
         	void writeTo(Grid& dest);
@@ -503,29 +586,23 @@
         class G_DLL_EXPORT TileIterator {
         	friend class Grid;
         private:
-        	Grid& m_source;
-        	int m_cols;
-        	int m_rows;
-        	int m_buffer;
-        	int m_curCol;
-        	int m_curRow;
-        	int m_band;
-        	mutable std::mutex m_mtx;
+        	Grid& m_source;				///<! The data source.
+        	int m_cols;					///<! The number of columns in the tile.
+        	int m_rows;					///<! The number of rows in the tile.
+        	int m_buffer;				///<! The size of the buffer region around the tile.
+        	int m_curCol;				///<! The current column index.
+        	int m_curRow;				///<! The current row index.
+        	int m_band;					///<! The band index in the data source.
+        	mutable std::mutex m_mtx;	///<! Mutex to protect resources from concurrent access.
 
         protected:
 
-<<<<<<< HEAD
-        	// Create a TileIterator of the given size. If a buffer is given,
-        	// The tile size in increased, and pixels are read from the source
-        	// to fill the buffer, however only pixels within the unbuffered
-        	// window are written back.
-        	TileIterator(Grid& source, int cols, int rows, int buffer, int band);
-=======
         	/**
         	 * Create a TileIterator of the given size. If a buffer is given,
         	 * The tile size in increased, and pixels are read from the source
         	 * to fill the buffer, however only pixels within the unbuffered
-        	 * window are written back.
+        	 * window are written back from a Tile.
+        	 *
         	 * @param source The source raster.
         	 * @param cols The number of columns in each tile.
         	 * @param rows The number of rows in each tile.
@@ -543,38 +620,39 @@
         	 * Construct a TileIterator.
         	 */
         	TileIterator();
->>>>>>> e6937b59
 
         public:
 
         	/**
         	 * Returns true if there's another tile to be retrieved.
+        	 *
+        	 * @return True if there's another tile to be retrieved.
         	 */
         	bool hasNext();
 
         	/**
         	 * Returns the number of tiles.
+        	 *
+        	 * @return The number of tiles.
         	 */
         	int count() const;
 
         	/**
-        	 * Returns the next tile. Writes the previous tile to source
-        	 * (if there is one) and reads the next one.
-        	 */
-        	Tile next();
-
-<<<<<<< HEAD
-        	// Create a Tile using the given tile as a Template.
-        	// Does not interfere with the iterator.
-        	Tile create(Tile& tpl);
-=======
+        	 * Returns the next tile or nullptr if there isn't one. The
+        	 * caller is responsible for disposing of the returned pointer.
+        	 *
+        	 * @return The next tile or nullptr if there isn't one.
+        	 */
+        	Tile* next();
+
         	/**
         	 * Create a Tile using the given tile as a Template. Does not
-        	 * interfere with the iterator.
+        	 * interfere with the iterator. The caller is responsible for
+        	 * disposing of the returned pointer.
+        	 *
         	 * @param tpl A tile template.
         	 */
-        	Tile create(Tile &tpl);
->>>>>>> e6937b59
+        	Tile* create(Tile& tpl);
 
         	/**
         	 * Destroy the TileIterator.
@@ -588,33 +666,26 @@
         class G_DLL_EXPORT Grid {
         public:
 
-        	/**
-        	 * Construct the grid.
-        	 */
-            Grid();
-
             /**
              * Destroy the grid.
              */
-            virtual ~Grid() = 0;
+            virtual ~Grid() {}
             
-<<<<<<< HEAD
-            // Return a tile iterator;
-            std::unique_ptr<TileIterator> iterator(int cols, int rows, int buffer, int band);
-=======
-            /**
-             * Return a tile iterator.
+            /**
+             * Return a TileIterator.
+             *
              * @param cols The number of columns in each tile.
              * @param rows The number of rows in each tile.
              * @param buffer The buffer around the tile.
              * @param band The band in the source raster.
-             */
-            std::unique_ptr<TileIterator> iterator(int cols, int rows, int buffer = 0, int band = 1);
->>>>>>> e6937b59
+             * @return A TileIterator.
+             */
+            TileIterator iterator(int cols, int rows, int buffer = 0, int band = 1);
 
             /**
              * Compute the table of Gaussian weights given the size of
              * the table and the standard deviation.
+             *
              * @param weights The list of weights.
              * @param size The size of the weights list.
              * @param sigma The standard deviation.
@@ -623,118 +694,114 @@
 
             /**
              * Compute and return the statistics for the band.
+             *
              * @param band The raster band.
+             * @return A GridStats instance containing computed statistics.
              */
             GridStats stats(int band);
 
-<<<<<<< HEAD
-            // Returns the grid properties
+            /**
+             * Returns the grid properties.
+             *
+             * @return A reference to this raster's grid properties.
+             */
             virtual const GridProps& props() const = 0;
 
-            // Fill the entire dataset with the given value.
-            virtual void fillFloat(double value, int band) = 0;
-            virtual void fillInt(int value, int band) = 0;
-
-            // Return a the value held at the given index in the grid.
-            virtual int getInt(uint64_t idx, int band) = 0;
-            virtual int getInt(int col, int row, int band) = 0;
-            virtual double getFloat(uint64_t idx, int band) = 0;
-            virtual double getFloat(int col, int row, int band) = 0;
-
-            // Set the value held at  the given index in the grid.
-            virtual void setInt(uint64_t idx, int value, int band) = 0;
-            virtual void setInt(int col, int row, int value, int band) = 0;
-            virtual void setFloat(uint64_t idx, double value, int band) = 0;
-            virtual void setFloat(int col, int row, double value, int band) = 0;
-
-            // Write data from the current Grid instance to the given grid.
-            virtual void writeTo(Grid& grd,
-=======
-            /**
-             * Returns the grid properties.
-             */
-            virtual const GridProps &props() const = 0;
-
             /**
              * Fill the entire dataset with the given value.
+             *
              * @param value The value to fill the raster with.
              * @param band The band to fill.
              */
-            virtual void fillFloat(double value, int band = 1) = 0;
+            virtual void fillFloat(double value, int band) = 0;
 
             /**
              * Fill the entire dataset with the given value.
+             *
              * @param value The value to fill the raster with.
              * @param band The band to fill.
              */
-            virtual void fillInt(int value, int band = 1) = 0;
+            virtual void fillInt(int value, int band) = 0;
 
             /**
              * Return a the value held at the given index in the grid.
+             *
              * @param idx The index in the raster; left to right, top to bottom.
              * @param band The band.
-             */
-            virtual int getInt(size_t idx, int band = 1) = 0;
+             * @return The value held at the given index in the grid.
+             */
+            virtual int getInt(size_t idx, int band) = 0;
 
             /**
              * Return a the value held at the given position in the grid.
+             *
              * @param col The column.
              * @param row The row.
              * @param band The band.
-             */
-            virtual int getInt(int col, int row, int band = 1) = 0;
+             * @return The value held at the given index in the grid.
+             */
+            virtual int getInt(int col, int row, int band) = 0;
 
             /**
              * Return a the value held at the given index in the grid.
+             *
              * @param idx The index in the raster; left to right, top to bottom.
              * @param band The band.
-             */
-            virtual double getFloat(size_t idx, int band = 1) = 0;
+             * @return The value held at the given index in the grid.
+             */
+            virtual double getFloat(size_t idx, int band) = 0;
 
             /**
              * Return a the value held at the given position in the grid.
+             *
              * @param col The column.
              * @param row The row.
              * @param band The band.
-             */
-            virtual double getFloat(int col, int row, int band = 1) = 0;
+             * @param The value held at the given index in the grid.
+             */
+            virtual double getFloat(int col, int row, int band) = 0;
 
             /**
              * Set the value held at  the given index in the grid.
+             *
              * @param idx The index in the raster; left to right, top to bottom.
              * @param value The value to set.
              * @param band The band.
              */
-            virtual void setInt(size_t idx, int value, int band = 1) = 0;
+            virtual void setInt(size_t idx, int value, int band) = 0;
 
             /**
              * Set the value held at  the given index in the grid.
+             *
              * @param col The column.
              * @param row The row.
              * @param value The value to set.
              * @param band The band.
              */
-            virtual void setInt(int col, int row, int value, int band = 1) = 0;
+            virtual void setInt(int col, int row, int value, int band) = 0;
 
             /**
              * Set the value held at  the given index in the grid.
+             *
              * @param idx The index in the raster; left to right, top to bottom.
              * @param value The value to set.
              * @param band The band.
              */
-            virtual void setFloat(size_t idx, double value, int band = 1) = 0;
+            virtual void setFloat(size_t idx, double value, int band) = 0;
 
             /**
              * Set the value held at  the given index in the grid.
+             *
              * @param col The column.
              * @param row The row.
              * @param value The value to set.
              * @param band The band.
              */
-            virtual void setFloat(int col, int row, double value, int band = 1) = 0;
+            virtual void setFloat(int col, int row, double value, int band) = 0;
 
             /**
              * Write data from the current Grid instance to the given grid.
+             *
              * @param grd The target grid.
              * @param cols The number of columns to write.
              * @param rows The number of rows to write.
@@ -746,47 +813,41 @@
              * @param dstBand The destination band.
              */
             virtual void writeTo(Grid &grd,
->>>>>>> e6937b59
             		int cols = 0, int rows = 0,
             		int srcCol = 0, int srcRow = 0,
 					int dstCol = 0, int dstRow = 0,
 					int srcBand = 1, int dstBand = 1) = 0;
 
-<<<<<<< HEAD
-            // Normalize the grid so that one standard deviation is +-1.
+            /**
+             * Normalize the grid so that one standard deviation is +-1.
+             *
+             * @param band The target band.
+             */
             void normalize(int band);
-
-            // Normalize the grid so that the max value is equal to 1, and
-            // the minimum is zero.
-            void logNormalize(int band);
-
-            // Convert a Grid to some other type.
-            void convert(Grid& g, int srcBand = 1, int dstBand = 1);
-=======
-            /**
-             * Normalize the grid so that one standard deviation is +-1.
-             * @param band The target band.
-             */
-            void normalize(int band = 1);
 
             /**
              * Normalize the grid so that the max value is equal to 1, and the
              * minimum is zero.
+             *
              * @param band The target band.
              */
-            void logNormalize(int band = 1);
+            void logNormalize(int band);
 
             /**
              * Convert a Grid to some other type.
-             */
-            void convert(Grid &g, int srcBand = 1, int dstBand = 1);
->>>>>>> e6937b59
+             *
+             * @param g The destination Grid.
+             * @param srcBand The source band.
+             * @param dstBand The destination band.
+             */
+            void convert(Grid &g, int srcBand, int dstBand);
 
             /**
              * Fill the grid, beginning with the target cell, where any contiguous cell
              * satisfies the given FillOperator. The other grid is actually filled,
              * and the present grid is unchanged *unless* the present grid is passed
              * as other.
+             *
              * @param col   The column to start on.
              * @param row   The row to start on.
              * @param op    A FillOperator instance which will determine
@@ -901,55 +962,55 @@
                     *outarea = area;
             }
 
-<<<<<<< HEAD
-            // Smooth the raster and write the smoothed version to the output raster.
-            // Callback is an optional function reference with a single float
-            // between 0 and 1, for status tracking.
-            void smooth(Grid& smoothed, double sigma, int size, int band, bool& cancel, Status* status);
-
-            // The radius is given with cells as the unit, but
-            // can be rational. When determining which cells to
-            // include in the calculation, any cell which partially
-            // falls in the radius will be included.
-            void voidFillIDW(double radius, int count, double exp, int band);
-
-=======
             /**
              * Smooth the raster and write the smoothed version to the output raster.
              * Callback is an optional function reference with a single float
              * between 0 and 1, for status tracking.
+             *
              * @param smoothed The smoothed grid.
              * @param sigma    The standard deviation.
              * @param size     The window size.
              * @param band     The target band.
+             * @param cancel   A reference to a variable that will be true if the
+             *                 process should be cancelled.
              * @param status   A pointer to a Status object which will be updated with
              *                 the current status of the process.
-             * @param cancel   A pointer to a variable that will be true if the
+			 */
+            void smooth(Grid &smoothed, double sigma, int size, int band,
+            		bool& cancel, Status* status = nullptr);
+
+            /**
+             * Smooth the raster and write the smoothed version to the output raster.
+             * Callback is an optional function reference with a single float
+             * between 0 and 1, for status tracking.
+             *
+             * Sigma defaults to 0.84089642, window size to 3.
+             *
+             * @param smoothed The smoothed grid.
+             * @param band     The target band.
+             * @param cancel   A reference to a variable that will be true if the
              *                 process should be cancelled.
+             * @param status   A pointer to a Status object which will be updated with
+             *                 the current status of the process.
 			 */
-            void smooth(Grid &smoothed, double sigma = 0.84089642, int size = 3, int band = 1,
-                Status* status = nullptr,
-                bool *cancel = nullptr);
-
-            /**
-             * The radius is given with cells as the unit, but
-             * can be rational. When determining which cells to
-             * include in the calculation, any cell which partially
-             * falls in the radius will be included.
+            void smooth(Grid &smoothed, int band, bool& cancel, Status* status = nullptr);
+
+            /**
+             * The radius is given with cells as the unit, but can be rational.
+             * When determining which cells to include in the calculation,
+             * any cell which partially falls in the radius will be included.
+             *
              * @param filename 	The output filename.
+             * @param band   	The source band.
+             * @param mask		A raster to use as a mask; invalid pixels will be ignored.
+             * @param maskBand  The band to use in the mask.
              * @param radius 	The search radius.
              * @param count  	The number of pixels to use for calculations.
              * @param exp    	The exponent.
-             * @param band   	The source band.
-             * @param mask		A raster to use as a mask; invalid pixels will be ignored.
-             * @param maskBand  The band to use in the mask.
 			 */
-            void voidFillIDW(const std::string& filename, double radius, int count = 4, double exp = 2.0, int band = 1,
-            		const std::string& mask = "", int maskBand = 1);
-
+            void voidFillIDW(const std::string& filename, int band, const std::string& mask, int maskBand, double radius, int count = 4, double exp = 2.0);
 
             // TODO: Document me.
->>>>>>> e6937b59
         	template <class V>
         	void writeAStarPath(size_t start, std::unordered_map<size_t, size_t>& parents, V inserter) {
         		*inserter = start;
@@ -961,8 +1022,13 @@
         		}
             }
 
+        	/**
+        	 * Return the key for the minimum value in the given map.
+        	 *
+        	 * @return The key for the minimum value in the given map.
+        	 */
         	size_t minValue(std::unordered_map<size_t, double>& m) {
-        		double min = G_DBL_MAX_POS;
+        		double min = std::numeric_limits<double>::max();
         		size_t key = 0;
         		for(const auto& it : m) {
         			if(it.second < min) {
@@ -973,9 +1039,18 @@
         		return key;
         	}
 
-            // Finds the least-cost path from the start cell to the goal cell,
-            // using the given heuristic. Returns the optimal path between the
-            // start cell and the goal.
+            /**
+             * Finds the least-cost path from the start cell to the goal cell,
+             * using the given heuristic. Returns the optimal path between the
+             * start cell and the goal.
+             *
+             * @param startCol The starting column.
+             * @param startrow The starting row.
+             * @param goalCol The column of the goal.
+             * @param goalRow The row of the goal.
+             * @param heuristic Used by the algorithm to cost the path.
+             * @param inserter Used to accumulate the path results.
+             */
             template <class U, class V>
             void searchAStar(int startCol, int startRow, int goalCol, int goalRow, U heuristic, V inserter) {
 
@@ -1047,6 +1122,7 @@
 
             /**
              * Vectorize the raster.
+             *
              * @param filename The filename of the output vector.
              * @param layerName The name of the output layer.
              * @param driver The name of the output driver. Any of the GDAL options.
@@ -1054,58 +1130,116 @@
              * @param band The band to vectorize.
              * @param removeHoles Remove holes from the polygons.
              * @param removeDangles Remove small polygons attached to larger ones diagonally.
+             * @param mask The name of a raster file that will be used to set the bounds for vectorization.
+             * @param maskBand The band from the mask raster.
+             * @param threads The number of threads to use.
              * @param status A Status object to receive progress updates.
              * @param cancel A boolean that will be set to true if the algorithm should quit.
-             * @param mask The name of a raster file that will be used to set the bounds for vectorization.
-             * @param threads The number of threads to use.
              */
             void polygonize(const std::string &filename, const std::string &layerName,
-                const std::string &driver, int srid = 0, int band = 1, bool removeHoles = false,
-				bool removeDangles = false,	geo::util::Status *status = nullptr, bool *cancel = nullptr,
-				const std::string& mask = "", int threads = 1);
+                const std::string &driver, int srid, int band, bool removeHoles, bool removeDangles,
+				const std::string& mask, int maskBand, int threads,
+				bool& cancel, geo::util::Status *status);
         };
 
-       
+        /**
+         * Used by flood fill to determine whether a pixel should be filled.
+         * Identifies pixels that match a given value.
+         */
         template <class T, class U>
         class G_DLL_EXPORT TargetFillOperator : public FillOperator<T, U> {
         private:
             Grid* m_src;
+            int m_srcBand;
             Grid* m_dst;
-            bool m_sint, m_dint;
+            int m_dstBand;
+            bool m_sint;
+            bool m_dint;
             T m_target;
             U m_fill;
-            int m_band;
         public:
-            TargetFillOperator(Grid* src, Grid* dst, T target, U fill, int band = 1) :
-                m_src(src), m_dst(dst), m_target(target), m_fill(fill), m_band(band) {
+
+            /**
+             * Construct a TargetFillOperator to fill a different raster.
+             *
+             * @param src The source raster.
+             * @param dst The destination raster.
+             * @param target The target value.
+             * @param fill The fill value.
+             * @param band The band to fill.
+             */
+            TargetFillOperator(Grid* src, int srcBand, Grid* dst, int dstBand, T target, U fill) :
+                m_src(src), m_srcBand(srcBand),
+				m_dst(dst), m_dstBand(dstBand),
+				m_target(target), m_fill(fill) {
                     m_sint = m_src->props().isInt();
                     m_dint = m_dst->props().isInt();
             }
-            TargetFillOperator(Grid* grd, T target, U fill, int band = 1) :
-                m_src(grd), m_dst(grd), m_target(target), m_fill(fill), m_band(band) {
+
+            /**
+             * Construct a TargetFillOperator. To fill the same raster.
+             *
+             * @param src The source raster.
+             * @param dst The destination raster.
+             * @param target The target value.
+             * @param fill The fill value.
+             * @param band The band to fill.
+             */
+            TargetFillOperator(Grid* grd, int srcBand, int dstBand, T target, U fill) :
+                m_src(grd), m_srcBand(srcBand),
+				m_dst(grd), m_dstBand(dstBand),
+				m_target(target), m_fill(fill) {
                     m_sint = m_src->props().isInt();
                     m_dint = m_dst->props().isInt();
             }
+
+            /**
+             * Return the source grid properties.
+             *
+             * @return The source grid properties.
+             */
             const GridProps& srcProps() const {
                 return m_src->props();
             }
+
+            /**
+             * Return the destination grid properties.
+             *
+             * @return The destination grid properties.
+             */
             const GridProps& dstProps() const {
                 return m_dst->props();
             }
+
+            /**
+             * Return true if the given cell should be filled.
+             *
+             * @param col A column index.
+             * @param row A row index.
+             * @return True if the given cell should be filled.
+             */
             bool shouldFill(int col, int row) const {
                 if(m_sint) {
-                    return m_src->getInt(col, row, m_band) == m_target;
+                    return m_src->getInt(col, row, m_srcBand) == m_target;
                 } else {
-                    return m_src->getFloat(col, row, m_band) == m_target;
+                    return m_src->getFloat(col, row, m_srcBand) == m_target;
                 }
             }
+
+            /**
+             * Fill the given cell.
+             *
+             * @param col A column index.
+             * @param row A row index.
+             */
             void fill(int col, int row) const {
                 if(m_dint) {
-                    m_dst->setInt(col, row, (int) m_fill, m_band);
+                    m_dst->setInt(col, row, (int) m_fill, m_dstBand);
                 } else {
-                    m_dst->setFloat(col, row, (double) m_fill, m_band);
+                    m_dst->setFloat(col, row, (double) m_fill, m_dstBand);
                 }
             }
+
             ~TargetFillOperator() {}
         };
 
@@ -1113,61 +1247,71 @@
 
         class Raster;
 
-        // A convenience class for managing a grid of values.
-        // Handles allocation and deallocation of memory.
+        /**
+         * A convenience class for managing a grid of values.
+         * Handles allocation and deallocation of memory.
+         */
         class G_DLL_EXPORT MemRaster : public Grid {
         private:
-            void *m_grid;
-            bool m_mmapped;
-            GridProps m_props;
-            std::unique_ptr<geo::util::MappedFile> m_mappedFile;
-
-            // Checks if the grid has been initialized. Throws exception otherwise.
+            bool m_mmapped;							///<! True if the memory is mapped to a file.
+            void *m_grid;							///<! The allocated memory pointer.
+            geo::util::MappedFile* m_mappedFile;	///<! The mapped file container.
+            GridProps m_props;						///<! Grid properties.
+            std::mutex m_mtx;						///<! Mutex for protecting memory resources.
+
+            /**
+             * Checks if the grid has been initialized. Throws exception otherwise.
+             */
             void checkInit() const;
 
+            /**
+             * Free reserved memory.
+             */
             void freeMem();
 
         public:
 
             MemRaster();
 
-<<<<<<< HEAD
-            MemRaster(const GridProps& props, bool mapped = false);
-=======
+            /**
+             * Copy another MemRaster.
+             *
+             * @param other Another MemRaster.
+             */
             MemRaster(const MemRaster& other);
             
+            /**
+             * Create a MemRaster with the given properties.
+             *
+             * @param props The grid properties.
+             * @param mapped True if the raster should be mapped to a file.
+             */
             MemRaster(const GridProps &props, bool mapped = false);
->>>>>>> e6937b59
 
             ~MemRaster();
 
-            // Return a pointer to the allocated memory.
-            void *grid();
-
-            const GridProps& props() const;
-
+            /**
+             * Return a pointer to the allocated memory.
+             *
+             * @return A pointer to the allocated memory.
+             */
+            void* grid();
+
+            /**
+             * Return true if the memory is mapped to a file.
+             *
+             * @param True if the memory is mapped to a file.
+             */
             bool mmapped() const;
 
-            // Initialize with the given number of cols and rows.
-            // (Re)allocates memory for the internal grid.
+            /**
+             * Initialize with the given number of cols and rows.
+             * (Re)allocates memory for the internal grid.
+             *
+             * @param props The grid properties.
+             * @param mapped True if the memory should be mapped to a file.
+             */
             void init(const GridProps& props, bool mapped = false);
-
-            // Fill the entire dataset with the given value.
-            void fillFloat(double value, int band);
-            void fillInt(int value, int band);
-
-            // Return a the value held at the given index in the grid.
-<<<<<<< HEAD
-            int getInt(uint64_t idx, int band);
-            int getInt(int col, int row, int band);
-            double getFloat(uint64_t idx, int band);
-            double getFloat(int col, int row, int band);
-=======
-            int getInt(size_t idx, int band = 1);
-            int getInt(int col, int row, int band = 1);
-            double getFloat(size_t idx, int band = 1);
-            double getFloat(int col, int row, int band = 1);
->>>>>>> e6937b59
 
             /**
              * Copies the image data from an entire row into the buffer
@@ -1187,40 +1331,61 @@
              */
             int getFloatRow(int row, int band, float* buf);
 
-            // Set the value held at  the given index in the grid.
-<<<<<<< HEAD
+            /**
+             * Convert the grid to a matrix.
+             *
+             * @param mtx The matrix to copy to.
+             * @param band The band to copy from.
+             */
+            void toMatrix(Eigen::Matrix<double, Eigen::Dynamic, Eigen::Dynamic>& mtx, int band);
+
+            /**
+             * Initialize the grid from a matrix.
+             *
+             * @param mtx The matrix to copy from.
+             * @param band The band to copy to.
+             */
+            void fromMatrix(Eigen::Matrix<double, Eigen::Dynamic, Eigen::Dynamic>& mtx, int band);
+
+            const GridProps& props() const;
+
+            void fillFloat(double value, int band);
+
+            void fillInt(int value, int band);
+
+            int getInt(uint64_t idx, int band);
+
+            int getInt(int col, int row, int band);
+
+            double getFloat(uint64_t idx, int band);
+
+            double getFloat(int col, int row, int band);
+
             void setInt(uint64_t idx, int value, int band);
+
             void setInt(int col, int row, int value, int band);
+
             void setFloat(uint64_t idx, double value, int band);
+
             void setFloat(int col, int row, double value, int band);
-=======
-            void setInt(size_t idx, int value, int band = 1);
-            void setInt(int col, int row, int value, int band = 1);
-            void setFloat(size_t idx, double value, int band = 1);
-            void setFloat(int col, int row, double value, int band = 1);
->>>>>>> e6937b59
 
 			void writeTo(Grid& grd,
 					int cols = 0, int rows = 0,
 					int srcCol = 0, int srcRow = 0,
 					int dstCol = 0, int dstRow = 0,
 					int srcBand = 1, int dstBand = 1);
+
             void writeToMemRaster(MemRaster& grd,
             		int cols = 0, int rows = 0,
             		int srcCol = 0, int srcRow = 0,
 					int dstCol = 0, int dstRow = 0,
             		int srcBand = 1, int dstBand = 1);
+
             void writeToRaster(Raster& grd,
             		int cols = 0, int rows = 0,
             		int srcCol = 0, int srcRow = 0,
 					int dstCol = 0, int dstRow = 0,
 					int srcBand = 1, int dstBand = 1);
-
-            // Convert the grid to matrix.
-            void toMatrix(Eigen::Matrix<double, Eigen::Dynamic, Eigen::Dynamic>& mtx, int band);
-
-            // Initialize the grid from a matrix.
-            void fromMatrix(Eigen::Matrix<double, Eigen::Dynamic, Eigen::Dynamic>& mtx, int band);
 
         };
 
@@ -1242,6 +1407,7 @@
 
             /**
              * Returns the GDAL data type.
+             *
              * @return The GDAL data type.
              */
             GDALDataType getGDType() const;
@@ -1250,6 +1416,7 @@
              * Get an allocated block of memory from the map of cached
              * blocks corresponding to the given band. If it has not
              * already been allocated, allocated it.
+             *
              * @param band The raster band.
              * @return A pointer to the allocated block.
              */
@@ -1259,12 +1426,14 @@
 
             /**
              * Return the GDAL data set pointer.
+             *
              * @return The GDAL data set pointer.
              */
             GDALDataset* ds() const;
 
             /**
              * Write the raster into another grid instance.
+             *
              * @param cols The number of columns to write.
              * @param rows The number of rows to write.
              * @param srcCol The column to begin reading from.
@@ -1282,6 +1451,7 @@
 
             /**
              * Write the raster into another grid instance.
+             *
              * @param cols The number of columns to write.
              * @param rows The number of rows to write.
              * @param srcCol The column to begin reading from.
@@ -1299,16 +1469,9 @@
 
         public:
 
-<<<<<<< HEAD
-            // Create a new raster for writing with a template.
-            Raster(const std::string& filename, const GridProps& props);
-
-            // Open the given raster. Set the writable argument to true
-            // to enable writing.
-            Raster(const std::string& filename, bool writable = false);
-=======
             /**
              * Create a new raster with a template. The raster will be created.
+             *
              * @param filename The path to the file.
              * @param props A GridProps instance containing a descriptor for the raster.
              */
@@ -1317,59 +1480,48 @@
             /**
              * Open the given extant raster. Set the writable argument to true
              * to enable writing.
+             *
              * @param filename The path to the file.
              * @param writable True if the file is to be writable.
              */
             Raster(const std::string &filename, bool writable = false);
->>>>>>> e6937b59
-
-            /**
-             * Return the grid properties object.
-             * @return The grid properties object.
-             */
-            const GridProps& props() const;
-
-<<<<<<< HEAD
-            // Attempts to return the datatype of the raster
-            // with the given filename.
-            static DataType getFileDataType(const std::string& filename);
-=======
+
             /**
              * Attempts to return the data type of the raster
              * with the given filename.
+             *
              * @param filename The path to an existing raster.
              * @return The data type.
              */
             static DataType getFileDataType(const std::string &filename);
->>>>>>> e6937b59
 
             /**
              * Return a map containing the raster driver short name and extension.
+             *
              * @return A map containing the raster driver short name and extension.
              */
             static std::map<std::string, std::set<std::string> > extensions();
 
             /**
              * Return a map containing the raster driver short name and long name.
+             *
              * @return A map containing the raster driver short name and long name.
              */
             static std::map<std::string, std::string> drivers();
 
-<<<<<<< HEAD
-            static std::string getDriverForFilename(const std::string& filename);
-=======
             /**
              * Get the name of the driver that would be used to open a file
              * with the given path.
+             *
              * @param filename The path to an existing raster.
              * @return The name of the griver used to open the file.
              */
             static std::string getDriverForFilename(const std::string &filename);
->>>>>>> e6937b59
 
             /**
              * Creates a virtual raster using the given files and writes it to a file
              * with the given name.
+             *
              * @param files A list of files to include in the raster.
              * @param outfile The path to the virtual raster.
              * @param nodata The nodata value for the virtual raster.
@@ -1379,6 +1531,7 @@
             /**
              * Creates a virtual raster using the given files and writes it to a file
              * with the given name.
+             *
              * @param begin An iterator into a list of files to include in the raster.
              * @param files The end iterator of the list of files to include in the raster.
              * @param outfile The path to the virtual raster.
@@ -1396,102 +1549,6 @@
              */
             std::string filename() const;
 
-<<<<<<< HEAD
-            // Fill the given band with the given value.
-            void fillInt(int value, int band);
-            void fillFloat(double value, int band);
-
-			void writeTo(Grid& grd,
-=======
-            /**
-             * Fill the given band with the given value.
-             * @param value The value.
-             * @param band The band.
-             */
-            void fillInt(int value, int band = 1);
-
-            /**
-             * Fill the given band with the given value.
-             * @param value The value.
-             * @param band The band.
-             */
-            void fillFloat(double value, int band = 1);
-
-            /**
-             * Write the raster into another grid instance.
-             * @param cols The number of columns to write.
-             * @param rows The number of rows to write.
-             * @param srcCol The column to begin reading from.
-             * @param srcRow The row to begin reading from.
-             * @param dstCol The column to begin writing to.
-             * @param dstRow The row to begin writing to.
-             * @param srcBand The band to read from.
-             * @param dstBand The band to write to.
-             */
-			void writeTo(Grid &grd,
->>>>>>> e6937b59
-					int cols = 0, int rows = 0,
-					int srcCol = 0, int srcRow = 0,
-					int dstCol = 0, int dstRow = 0,
-					int srcBand = 1, int dstBand = 1);
-<<<<<<< HEAD
-            void writeToMemRaster(MemRaster& grd,
-            		int cols = 0, int rows = 0,
-            		int srcCol = 0, int srcRow = 0,
-					int dstCol = 0, int dstRow = 0,
-            		int srcBand = 1, int dstBand = 1);
-            void writeToRaster(Raster& grd,
-            		int cols = 0, int rows = 0,
-            		int srcCol = 0, int srcRow = 0,
-					int dstCol = 0, int dstRow = 0,
-					int srcBand = 1, int dstBand = 1);
-
-            // Returns a pixel value.
-            int getInt(double x, double y, int band);
-            int getInt(int col, int row, int band);
-            int getInt(uint64_t idx, int band);
-
-            double getFloat(double x, double y, int band);
-            double getFloat(int col, int row, int band);
-            double getFloat(uint64_t idx, int band);
-
-            // Set an pixel value.
-            void setInt(double x, double y, int v, int band);
-            void setInt(int col, int row, int v, int band);
-            void setInt(uint64_t idx, int v, int band);
-
-            void setFloat(double x, double y, double v, int band);
-            void setFloat(int col, int row, double v, int band);
-            void setFloat(uint64_t idx, double v, int band);
-=======
-
-
-            /**
-             * Returns the pixel value at the given position.
-             * @param x The x coordinate to read from.
-             * @param y The y coordinate to read from.
-             * @param band The band to read from.
-             * @return The value at the given position and band.
-             */
-            int getInt(double x, double y, int band = 1);
-
-            /**
-             * Returns the pixel value at the given position.
-             * @param col The column to read from.
-             * @param row The row to read from.
-             * @param band The band to read from.
-             * @return The value at the given position and band.
-             */
-            int getInt(int col, int row, int band = 1);
-
-            /**
-             * Returns the pixel value at the given index.
-             * @param idx The index to read from.
-             * @param band The band to read from.
-             * @return The value at the given position and band.
-             */
-            int getInt(size_t idx, int band = 1);
-
             /**
              * Copies the image data from an entire row into the buffer
              * which must be pre-allocated.
@@ -1500,32 +1557,6 @@
              * @param buf A pre-allocated buffer to store the data.
              */
             int getIntRow(int row, int band, int* buf);
-
-            /**
-             * Returns the pixel value at the given position.
-             * @param x The x coordinate to read from.
-             * @param y The y coordinate to read from.
-             * @param band The band to read from.
-             * @return The value at the given position and band.
-             */
-            double getFloat(double x, double y, int band = 1);
-
-            /**
-             * Returns the pixel value at the given position.
-             * @param col The column to read from.
-             * @param row The row to read from.
-             * @param band The band to read from.
-             * @return The value at the given position and band.
-             */
-            double getFloat(int col, int row, int band = 1);
-
-            /**
-             * Returns the pixel value at the given index.
-             * @param idx The index to read from.
-             * @param band The band to read from.
-             * @return The value at the given position and band.
-             */
-            double getFloat(size_t idx, int band = 1);
 
             /**
              * Copies the image data from an entire row into the buffer
@@ -1538,53 +1569,6 @@
             int getFloatRow(int row, int band, double* buf);
 
             /**
-             * Set the pixel value at the given position.
-             * @param x The x coordinate to read from.
-             * @param y The y coordinate to read from.
-             * @param band The band to read from.
-             */
-            void setInt(double x, double y, int v, int band = 1);
-
-            /**
-             * Set the pixel value at the given position.
-             * @param col The column to read from.
-             * @param row The row to read from.
-             * @param band The band to read from.
-             */
-            void setInt(int col, int row, int v, int band = 1);
-
-            /**
-             * Set the pixel value at the given index.
-             * @param idx The index to read from.
-             * @param band The band to read from.
-             */
-            void setInt(size_t idx, int v, int band = 1);
-
-            /**
-             * Set the pixel value at the given position.
-             * @param x The x coordinate to read from.
-             * @param y The y coordinate to read from.
-             * @param band The band to read from.
-             */
-            void setFloat(double x, double y, double v, int band = 1);
-
-            /**
-             * Set the pixel value at the given position.
-             * @param col The column to read from.
-             * @param row The row to read from.
-             * @param band The band to read from.
-             */
-            void setFloat(int col, int row, double v, int band = 1);
->>>>>>> e6937b59
-
-            /**
-             * Set the pixel value at the given index.
-             * @param idx The index to read from.
-             * @param band The band to read from.
-             */
-            void setFloat(size_t idx, double v, int band = 1);
-
-            /**
              * Returns true if the raster is square.
              * @return True if the raster is square.
              */
@@ -1595,20 +1579,52 @@
              */
             void flush();
 
-<<<<<<< HEAD
-            // Flush a dirty read/write block to the dataset.
+            /**
+             * Flush a dirty read/write block to the dataset.
+             */
             void flushDirty();
 
-            // Vectorize the raster.
-            void polygonize(const std::string& filename, const std::string& layerName,
-                const std::string& driver, uint16_t srid, uint16_t band, bool removeHoles, bool removeDangles,
-				bool& cancel, geo::util::Status *status);
-
-=======
-            /**
-             * Destroy the raster.
-             */
->>>>>>> e6937b59
+            void polygonize(const std::string &filename, const std::string &layerName,
+                const std::string &driver, int srid, int band, bool removeHoles, bool removeDangles,
+				const std::string& mask, int maskBand, int threads,
+				bool& cancel, geo::util::Status *status = nullptr);
+
+            const GridProps& props() const;
+
+            void fillInt(int value, int band = 1);
+
+            void fillFloat(double value, int band = 1);
+
+			void writeTo(Grid &grd,
+					int cols = 0, int rows = 0,
+					int srcCol = 0, int srcRow = 0,
+					int dstCol = 0, int dstRow = 0,
+					int srcBand = 1, int dstBand = 1);
+
+            int getInt(double x, double y, int band);
+
+            int getInt(int col, int row, int band);
+
+            int getInt(uint64_t idx, int band);
+
+            double getFloat(double x, double y, int band);
+
+            double getFloat(int col, int row, int band);
+
+            double getFloat(uint64_t idx, int band);
+
+            void setInt(double x, double y, int v, int band);
+
+            void setInt(int col, int row, int v, int band);
+
+            void setInt(uint64_t idx, int v, int band);
+
+            void setFloat(double x, double y, double v, int band);
+
+            void setFloat(int col, int row, double v, int band);
+
+            void setFloat(uint64_t idx, double v, int band);
+
             ~Raster();
 
         };
