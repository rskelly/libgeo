#ifndef __QTREE_HPP__
#define __QTREE_HPP__
#include <unordered_map>
#include <unordered_set>
#include <vector>
#include <queue>
#include <thread>
#include <condition_variable>
#include <fstream>

#include "geos/geom/Geometry.h"
#include "geos/geom/Envelope.h"
#include "geos/geom/Point.h"
#include "geos/geom/GeometryFactory.h"

#include "util.hpp"

using namespace geo::util;
using namespace geos::geom;

namespace geo {
	namespace ds {

		// Sorts the items.
		template <class T>
		struct qtree_sorter {
			double x, y;
			qtree_sorter(double x, double y) : 
				x(x), 
				y(y) {
			}

			bool operator()(const T& a, const T& b) {
				return  (g_sq(x - a.x()) + g_sq(y - a.y())) < (g_sq(x - b.x()) + g_sq(y - b.y()));
			}
		};

		// An in-memory quadtree.
		template <class T>
		class QTree {
		protected:
<<<<<<< HEAD
=======
			// The geographic boundary corresponding to this tree. Will be reshaped to a square
			// using the longer side.
			Bounds m_bounds;
			// The four sub-quads
			std::vector<QTree*> m_nodes;
			// The list of items stored in the current node if not split.
			std::list<T> m_items;
			// The max tree depth. TODO: Should be small enough to prevent degenerate nodes.
			uint32_t m_maxDepth;
			// Max number of items before splitting a node.
			uint32_t m_maxCount;
			// The depth of the current node.
			uint32_t m_depth;
			// An index for traversing the current node's sub-nodes.
			uint8_t m_iterIdx;
			// True if the current node has been split.
			bool m_split;
>>>>>>> branch 'master' of git@github.com:rskelly/libgeo

<<<<<<< HEAD
			Bounds m_bounds; 		///<! The geographic boundary corresponding to this tree. Will be reshaped to a square using the longer side.
			std::list<T> m_items;	///<! The list of items stored in the current node if not split.
			QTree* m_nodes[4];		///<! The four sub-quads
			uint32_t m_maxDepth;	///<! The max tree depth. TODO: Should be small enough to prevent degenerate nodes.
			uint32_t m_maxCount;	///<! Max number of items before splitting a node.
			uint32_t m_depth;		///<! The depth of the current node.
			uint8_t m_iterIdx; 		///<! An index for traversing the current node's sub-nodes.
			bool m_split;			///<! True if the current node has been split.
=======
			typename std::list<T>::iterator m_iter;
>>>>>>> branch 'master' of git@github.com:rskelly/libgeo

			typename std::list<T>::iterator m_iter; ///<! An iterator for traversing the current node's items.


			/**
			 * Returns the index of a sub-node given a point.
			 *
			 * @param x X-coordinate.
			 * @param y Y-coordinate.
			 */
			int index(double x, double y) {
				return ((y >= m_bounds.midy()) << 1) | (x >= m_bounds.midx());
			}

			/**
			 * Returns the node for the given index; creates it if necessary.
			 *
			 * @param idx The node index.
			 */
			QTree* node(uint8_t idx) {
				if(!m_nodes[idx]) {
<<<<<<< HEAD
					Bounds bounds;
=======
					Bounds bounds(m_bounds);
>>>>>>> branch 'master' of git@github.com:rskelly/libgeo
					if(idx & 1) {
						bounds.minx(m_bounds.midx());
					} else {
						bounds.maxx(m_bounds.midx());
					}
					if(idx & 2) {
						bounds.miny(m_bounds.midy());
					} else {
						bounds.maxy(m_bounds.midy());
					}
					m_nodes[idx] = new QTree(bounds, m_maxDepth, m_maxCount, m_depth + 1);
				}
				return m_nodes[idx];
			}

			/**
			 * Returns the node for the given point; creates it if necessary.
			 *
			 * @param x X-coordinate.
			 * @param y Y-coordinate.
			 */
			QTree* node(double x, double y) {
				return node(index(x, y));
			}

			/**
			 * Split the node; distribute items to subnodes.
			 */
			void split() {
				for(T& item : m_items)
					node(item.x(), item.y())->addItem(std::move(item));
				m_items.clear();
				m_split = true;
			}

			/**
			 * Search for all points inside nodes intersecting the bounding box.
			 *
			 * @param bounds The bounds to search in.
			 * @param output The output list.
			 */
			void findIntersecting(const Bounds& bounds, std::list<T>& output) {
				if(m_bounds.intersects(bounds)) {
					if(!m_split) {
						output.insert(output.end(), m_items.begin(), m_items.end());
					} else {
						for(int i = 0; i < 4; ++i) {
							if(m_nodes[i])
								m_nodes[i]->findIntersecting(bounds, output);
						}
					}
				}
			}

			/**
			 * Construct a sub-node.
			 *
			 * @param bounds The 3D bounding box of the tree.
			 * @param maxDepth The maximum depth of a leaf.
			 * @param maxCount The maximum number of items in a leaf.
			 * @param depth The depth of the new node.
			 */
			QTree(const Bounds& bounds, int maxDepth, int maxCount, int depth) :
				m_bounds(bounds),
				m_maxDepth(maxDepth),
				m_maxCount(maxCount),
				m_depth(depth),
				m_iterIdx(0),
				m_split(false) {
<<<<<<< HEAD
				for(int i = 0; i < 4; ++i)
					m_nodes[i] = nullptr;
=======

				m_nodes = {nullptr,nullptr,nullptr,nullptr};
>>>>>>> branch 'master' of git@github.com:rskelly/libgeo
			}

		public:

<<<<<<< HEAD
			/**
			 * Construct a QTree with the given bounds, depth and count.
			 *
			 * @param bounds The 3D bounding box of the tree.
			 * @param maxDepth The maximum depth of a leaf.
			 * @param maxCount The maximum number of items in a leaf.
			 */
			QTree(const Bounds& bounds, int maxDepth, int maxCount) {
				init(bounds, maxDepth, maxCount);
			}
=======
			// Construct a QTree with the given bounds, depth and count.
			QTree(const Bounds& bounds, int maxDepth, int maxCount) :
				m_bounds(bounds),
				m_nodes({nullptr, nullptr, nullptr, nullptr}),
				m_maxDepth(maxDepth),
				m_maxCount(maxCount),
				m_depth(0),
				m_iterIdx(0),
				m_split(false) {
>>>>>>> branch 'master' of git@github.com:rskelly/libgeo

<<<<<<< HEAD
			/**
			 * Initialize a QTree with the given bounds, depth and count.
			 *
			 * @param bounds The 3D bounding box of the tree.
			 * @param maxDepth The maximum depth of a leaf.
			 * @param maxCount The maximum number of items in a leaf.
			 */
			void init(const Bounds& bounds, int maxDepth, int maxCount) {
				for(int i = 0; i < 4; ++i) {
					if(m_nodes[i]) delete m_nodes[i];
					m_nodes[i] = nullptr;
				}
				m_bounds = bounds;
				m_maxDepth = maxDepth;
				m_maxCount = maxCount;
				m_depth = 0;
				m_split = false;
				m_iterIdx = 0;
=======
				m_nodes = {nullptr,nullptr,nullptr,nullptr};
>>>>>>> branch 'master' of git@github.com:rskelly/libgeo
				m_bounds.cube();
			}

			/**
			 * The total number of items in the node.
			 *
			 * @return The total number of items in the node.
			 */
			uint64_t count() const {
				if(!m_split) {
					return m_items.size();
				} else {
					uint64_t c = 0;
					for(int i = 0; i < 4; ++i) {
						if(m_nodes[i])
							c += m_nodes[i]->count();
					}
					return c;
				}
			}

			/**
			 * The bounds of the node.
			 *
			 * @return The bounds of the node.
			 */
			const Bounds& bounds() const {
				return m_bounds;
			}

			/**
			 * Add an item to the node.
			 *
			 * @param item An item.
			 */
			void addItem(const T& item) {
				if(!m_bounds.contains(item.x(), item.y())) {
					g_warn("Item is out of bounds for QTree.");
					return;
				}
				if(m_depth < m_maxDepth && m_items.size() == m_maxCount)
					split();
				if(m_split) {
					node(item.x(), item.y())->addItem(item);
				} else {
					m_items.push_back(item);
				}
			}

			/**
			 * Remove the item from the tree.
			 *
			 * @param uitem The item to remove.
			 */
			void removeItem(const T& uitem) {
				if(m_bounds.contains(uitem.x(), uitem.y())) {
					if(!m_split) {
						for(auto it = m_items.begin(); it != m_items.end(); ) {
							if(it->x == uitem.x() && it->y == uitem.y()) {
								it = m_items.erase(it);
							} else {
								++it;
							}
						}
					} else {
						node(uitem.x(), uitem.y())->removeItem(uitem);
					}
				}
			}

			/**
			 * Update the item in the tree. Updating the position is not allowed.
			 * For that, remove the item and re-insert it.
			 *
			 * @param uitem An item to update.
			 */
			void updateItem(const T& uitem) {
				if(m_bounds.contains(uitem.x(), uitem.y())) {
					if(!m_split) {
						for(T& item : m_items) {
							if(item.x() == uitem.x() && item.y() == uitem.y())
								item = uitem;
						}
					} else {
						node(uitem.x(), uitem.y())->updateItem(uitem);
					}
				}
			}

			/**
			 * Search for points within [radius] of the coordinate.
			 *
			 * @param x The x-coordinate.
			 * @param y The y-coordinate.
			 * @param radius The search radius.
			 * @param output An iterator for output items.
			 * @return The number of found items.
			 */
			template <class U>
			int search(double x, double y, double radius, U output) {
				// Search with an inside radius of zero.
				return search(x, y, radius, 0, output);
			}

			/**
			 * Search for points within [outside] of the coordinate, but not within [inside].
			 *
			 * @param x The x-coordinate.
			 * @param y The y-coordinate.
			 * @param inside The inside search radius.
			 * @param outside The outside search radius.
			 * @param output An iterator for output items.
			 * @return The number of found items.
			 */
			template <class U>
			int search(double x, double y, double outside, double inside, U output) {
				int count = 0;
				// Search within the bounding box first.
				Bounds bounds(x - outside, y - outside, x + outside, y + outside);
				if(m_bounds.intersects(bounds)) {
					std::list<T> result;
					// Find all nodes that intersect the bounds and return their contents.
					findIntersecting(bounds, result);
					// Find all items inside the outside radius, and outside the inside radius.
					outside = g_sq(outside);
					inside = g_sq(inside);
					for(T& item : result) {
						double dist = g_sq(item.x() - x) + g_sq(item.y() - y);
						if(dist <= outside && dist > inside) {
							*output = item;
							++output;
							++count;
						}
					}
				}
				return count;
			}

			/**
			 * Search for points inside the bounding box.
			 *
			 * @param bounds The search bounds.
			 * @param output An iterator for output items.
			 * @return The number of found items.
			 */
			template <class U>
			int search(const Bounds& bounds, U output) {
				int count = 0;
				if(m_bounds.intersects(bounds)) {
					std::list<T> result;
					// Find all nodes that intersect the bounds and return their contents.
					findIntersecting(bounds, result);
					// Find all items contained in the bounds.
					for(T& item : result) {
						if(bounds.contains(item.x(), item.y())) {
							*output = item;
							++output;
							++count;
						}
					}
				}
				return count;
			}

			/**
			 * Search for points inside the GEOS geometry.
			 *
			 * @param geom A Geometry.
			 * @param output An iterator for output items.
			 * @return The number of found items.
			 */
			template <class U>
			int search(const Geometry& geom, U output) {
				int count = 0;
				// Create an envelope from the geometry.
				Envelope* env = (Envelope*) geom.getEnvelope();
				// Make sure the geom intersects with the tree.
				Bounds bounds(env->getMinX(), env->getMinY(), env->getMaxX(), env->getMaxY());
				if(m_bounds.intersects(bounds)) {
					std::list<T> result;
					// Find all nodes with relevant items.
					findIntersecting(bounds, result);
					GeometryFactory gf;
					// Find all items that are inside the geometry.
					for(T& item : result) {
						geos::geom::Point* pt = gf.createPoint(Coordinate(item.x(), item.y()));
						if(geom.contains(pt)) {
							*output = item;
							++output;
							++count;
						}
						delete pt;
					}
				}
				return count;
			}

			/**
			 * Find the [n] nearest items to the coordinate.
			 * If [outside] and [inside] are given, they're the outer and inner radii to search within.
			 * and will be doubled on each iteration.
			 *
			 * @param x The x-coordinate.
			 * @param y The y-coordinate.
			 * @param n The number of items to find.
			 * @param output An iterator for output items.
			 * @param outside The outside search radius.
			 * @param inside The inside search radius.
			 * @return The number of found items.
			 */
			template <class U>
			int nearest(double x, double y, uint64_t n, U output, double outside = 1, double inside = 0) {
				int count = 0;
				std::list<T> result;
				// Search while the outside radius is smaller than the bounds.
				while(outside <= m_bounds.width()) {
					search(x, y, outside, inside, std::back_inserter(result));
					if(result.size() >= n) {
						if(result.size() > n) {
							qtree_sorter<T> sorter(x, y);
							result.sort(sorter);
						}
						uint64_t i = 0;
						for(T& item : result) {
							*output = item;
							++output;
							++count;
							if(++i == n)
								break;
						}
						break;
					}
					inside = outside;
					outside *= 2; // If we don't find enough, try again with a larger radius.
				}
				return count;
			}

			/**
			 * Reset the iterator on this node and children.
			 */
			void reset() {
				if(!m_split) {
					m_iter = m_items.begin();
				} else {
					for(int i = 3; i >= 0; --i) {
						if(m_nodes[i]) {
							m_nodes[i]->reset();
							m_iterIdx = i;
						}
					}
				}
			}

			/**
			 * Get the next item in this subtree.
			 *
			 * @param item An item to set (out).
			 * @return True if an item was found.
			 */
			bool next(T& item) {
				if(m_split) {
					while(m_iterIdx < 4) {
						if(m_nodes[m_iterIdx]) {
							if(m_nodes[m_iterIdx]->next(item))
								return true;
						}
						++m_iterIdx;
					}
				} else if(m_iter != m_items.end()) {
					item = *m_iter;
					++m_iter;
					return true;
				}
				return false;
			}

			~QTree() {
<<<<<<< HEAD
				for(int i = 0; i < 4; ++i)
					if(m_nodes[i]) delete m_nodes[i];
=======
				for(int i = 0; i < 4; ++i) {
					if(m_nodes[i])
						delete m_nodes[i];
				}
>>>>>>> branch 'master' of git@github.com:rskelly/libgeo
			}

		};

		// An file-backed quadtree.
		template <class T>
		class FQTree {
		protected:
						// The geographic boundary corresponding to this tree. Will be reshaped to a square
			// using the longer side.
			Bounds m_bounds;
			// The four sub-quads
			std::unique_ptr<FQTree> m_nodes[4];
			// The list of items stored in the current node if not split.
			std::vector<T> m_items;
			// Items used by the iterator.
			std::vector<T> m_iterItems;
			// The max tree depth. TODO: Should be small enough to prevent degenerate nodes.
			uint32_t m_maxDepth;
			// Max number of items before splitting a node.
			uint32_t m_maxCount;
			// The depth of the current node.
			uint32_t m_depth;
			// The number of items in the node.
			uint32_t m_count;
			// True if the current node has been split.
			bool m_split;

			// An iterator for traversing the current node's items.
			typename std::vector<T>::iterator m_iter;
			// An index for traversing the current node's sub-nodes.
			uint8_t m_iterIdx;

			std::string m_fdir;
			std::string m_fpath;
			size_t m_fpos;

			std::mutex m_fmtx;

			// Returns the index of a sub-node given a point.
			int index(double x, double y) {
				return ((y >= m_bounds.midy()) << 1) | (x >= m_bounds.midx());
			}

			// Returns the node for the given index; creates it if necessary.
			FQTree* node(uint8_t idx) {
				if(!m_nodes[idx].get()) {
					Bounds bounds;
					if(idx & 1) {
						bounds.minx(m_bounds.midx());
						bounds.maxx(m_bounds.maxx());
					} else {
						bounds.minx(m_bounds.minx());
						bounds.maxx(m_bounds.midx());
					}
					if(idx & 2) {
						bounds.miny(m_bounds.midy());
						bounds.maxy(m_bounds.maxy());
					} else {
						bounds.miny(m_bounds.miny());
						bounds.maxy(m_bounds.midy());
					}
					std::string dir = Util::pathJoin(m_fdir, std::to_string(idx));
					m_nodes[idx].reset(new FQTree(dir, bounds, m_maxDepth, m_maxCount, m_depth + 1));
				}
				return m_nodes[idx].get();
			}

			// Returns the node for the given point; creates it if necessary.
			FQTree* node(double x, double y) {
				return node(index(x, y));
			}

			void load(std::vector<T>& items) {
				std::FILE* f = std::fopen(m_fpath.c_str(), "rb");
				if(!f)
					g_runerr("Failed to open file for split.");
				if(!std::fread(items.data(), sizeof(T), items.size(), f)) {
					std::fclose(f);
					g_runerr("Failed to read file for split.");
				}
			}

			// Split the node; distribute items to subnodes.
			void split() {
				flush();
				std::lock_guard<std::mutex> lk(m_fmtx);
				std::vector<T> items(m_count);
				load(items);
				for(T& item : items)
					node(item.x(), item.y())->addItem(std::move(item));
				m_split = true;
				m_count = 0;
				Util::rm(m_fpath);
			}

			// Search for all points inside nodes intersecting the bounding box.
			void findIntersecting(const Bounds& bounds, std::list<T>& output) {
				if(m_bounds.intersects(bounds)) {
					flush();
					if(!m_split) {
						std::vector<T> items(m_count);
						load(items);
						output.insert(output.end(), items.begin(), items.end());
					} else {
						for(int i = 0; i < 4; ++i) {
							if(m_nodes[i].get())
								m_nodes[i]->findIntersecting(bounds, output);
						}
					}
				}
			}

			// Construct a sub-node.
			FQTree(const std::string& dir, const Bounds& bounds, int maxDepth, int maxCount, int depth) :
				m_bounds(bounds),
				m_maxDepth(maxDepth),
				m_maxCount(maxCount),
				m_depth(depth),
				m_count(0),
				m_split(false),
				m_iterIdx(0),
				m_fdir(dir),
				m_fpos(0) {

				Util::mkdir(dir);
				m_fpath = Util::pathJoin(dir, "items");

				save();
			}

			void save() {
				std::ofstream f(Util::pathJoin(m_fdir, "props"));
				f << m_bounds.minx() << "," << m_bounds.miny() << "," << m_bounds.maxx() << "," << m_bounds.maxy() << "\n";
				f << m_maxDepth << "," << m_maxCount << "\n";
			}

			void crawl() {
				std::string fitems = Util::pathJoin(m_fdir, "items");
				for(int i = 0; i < 4; ++i) {
					std::string fdir = Util::pathJoin(m_fdir, std::to_string(i));
					if(Util::exists(fdir)) {
						FQTree* t = new FQTree(fdir, m_maxDepth, m_maxCount, m_depth + 1);
						m_nodes[i].reset(t);
						m_split = true;
					}
				}
				if(!m_split && Util::exists(fitems)) {
					m_bounds.collapse();
					std::ifstream f(Util::pathJoin(m_fdir, "props"));
					char buf[32];
					f.get(buf, 32, ',');
					m_bounds.minx(atof(buf));
					f.get(buf, 32, ',');
					m_bounds.miny(atof(buf));
					f.get(buf, 32, ',');
					m_bounds.maxx(atof(buf));
					f.get(buf, 32, ';');
					m_bounds.maxy(atof(buf));
					f.get(buf, 32, ',');
					m_maxDepth = atoi(buf);
					f.get(buf, 32, ';');
					m_maxCount = atoi(buf);
				} else {
					g_runerr("Directory structure is corrupt.");
				}
			}

		public:

			// Construct a QTree with the given bounds, depth and count.
			FQTree(const std::string& dir, const Bounds& bounds, int maxDepth, int maxCount) :
				m_bounds(bounds),
				m_maxDepth(maxDepth),
				m_maxCount(maxCount),
				m_depth(0),
				m_count(0),
				m_split(false),
				m_iterIdx(0),
				m_fdir(dir),
				m_fpos(0) {

				m_bounds.cube();
				Util::mkdir(dir);
				m_fpath = Util::pathJoin(dir, "items");

				save();
			}

			FQTree(const std::string& dir, int maxDepth = 0, int maxCount = 0, int depth = 0) :
				m_maxDepth(maxDepth),
				m_maxCount(maxCount),
				m_depth(depth),
				m_count(0),
				m_split(false),
				m_iterIdx(0),
				m_fdir(dir),
				m_fpos(0) {

				crawl();
			}

			// The total number of items in the node.
			uint64_t count() const {
				if(m_split) {
					return m_count;
				} else {
					uint64_t c = 0;
					for(int i = 0; i < 4; ++i) {
						if(m_nodes[i].get())
							c += m_nodes[i]->count();
					}
					return c;
				}
			}

			// The bounds of the node.
			const Bounds& bounds() const {
				return m_bounds;
			}

			// Add an item to the node.
			void addItem(const T& item) {
				if(!m_bounds.contains(item.x(), item.y()))
					g_runerr("Item is out of bounds for FQTree.");
				if(m_depth < m_maxDepth && m_count == m_maxCount)
					split();
				if(m_split) {
					node(item.x(), item.y())->addItem(item);
				} else {
					m_items.push_back(item);
					++m_count;
				}
			}

			void removeItem(const T& uitem) {
				if(m_bounds.contains(uitem.x(), uitem.y())) {
					flush();
					if(!m_split) {
						m_items.resize(m_count);
						load(m_items);
						for(auto it = m_items.begin(); it != m_items.end(); ) {
							if(it->x == uitem.x() && it->y == uitem.y()) {
								it = m_items.erase(it);
							} else {
								++it;
							}
						}
						flush();
					} else {
						node(uitem.x(), uitem.y())->removeItem(uitem);
					}
				}
			}

			// Update the item in the tree. Updating the position is not allowed.
			// For that, remove the item and re-insert it.
			void updateItem(const T& uitem) {
				flush();
				if(m_bounds.contains(uitem.x(), uitem.y())) {
					if(!m_split) {
						m_items.resize(m_count);
						load(m_items);
						for(T& item : m_items) {
							if(item.x() == uitem.x() && item.y() == uitem.y())
								item = uitem;
						}
						flush();
					} else {
						node(uitem.x(), uitem.y())->updateItem(uitem);
					}
				}
			}

			// Search for points within [radius] of the coordinate.
			template <class U>
			int search(double x, double y, double radius, U output) {
				// Search with an inside radius of zero.
				return search(x, y, radius, 0, output);
			}

			// Search for points within [outside] of the coordinate, but not within [inside].
			template <class U>
			int search(double x, double y, double outside, double inside, U output) {
				int count = 0;
				// Search within the bounding box first.
				Bounds bounds(x - outside, y - outside, x + outside, y + outside);
				if(m_bounds.intersects(bounds)) {
					std::list<T> result;
					// Find all nodes that intersect the bounds and return their contents.
					findIntersecting(bounds, result);
					// Find all items inside the outside radius, and outside the inside radius.
					outside = g_sq(outside);
					inside = g_sq(inside);
					for(T& item : result) {
						double dist = g_sq(item.x() - x) + g_sq(item.y() - y);
						if(dist <= outside && dist > inside) {
							*output = item;
							++output;
							++count;
						}
					}
				}
				return count;
			}

			// Search for points inside the bounding box.
			template <class U>
			int search(const Bounds& bounds, U output) {
				int count = 0;
				if(m_bounds.intersects(bounds)) {
					std::list<T> result;
					// Find all nodes that intersect the bounds and return their contents.
					findIntersecting(bounds, result);
					// Find all items contained in the bounds.
					for(T& item : result) {
						if(bounds.contains(item.x(), item.y())) {
							*output = item;
							++output;
							++count;
						}
					}
				}
				return count;
			}

			// Search for points inside the GEOS geometry.
			template <class U>
			int search(const Geometry& geom, U output) {
				int count = 0;
				// Create an envelope from the geometry.
				Envelope* env = (Envelope*) geom.getEnvelope();
				// Make sure the geom intersects with the tree.
				Bounds bounds(env->getMinX(), env->getMinY(), env->getMaxX(), env->getMaxY());
				if(m_bounds.intersects(bounds)) {
					std::list<T> result;
					// Find all nodes with relevant items.
					findIntersecting(bounds, result);
					GeometryFactory gf;
					// Find all items that are inside the geometry.
					for(T& item : result) {
						geos::geom::Point* pt = gf.createPoint(Coordinate(item.x(), item.y()));
						if(geom.contains(pt)) {
							*output = item;
							++output;
							++count;
						}
					}
				}
				return count;
			}

			// Find the [n] nearest items to the coordinate.
			// If [outside] and [inside] are given, they're the outer and inner radii to search within.
			// and will be doubled on each iteration.
			template <class U>
			int nearest(double x, double y, uint64_t n, U output, double outside = 1, double inside = 0) {
				int count = 0;
				std::list<T> result;
				// Search while the outside radius is smaller than the bounds.
				while(outside <= m_bounds.width()) {
					search(x, y, outside, inside, std::back_inserter(result));
					if(result.size() >= n) {
						if(result.size() > n) {
							qtree_sorter<T> sorter(x, y);
							result.sort(sorter);
						}
						uint64_t i = 0;
						for(T& item : result) {
							*output = item;
							++output;
							++count;
							if(++i == n)
								break;
						}
						break;
					}
					inside = outside;
					outside *= 2; // If we don't find enough, try again with a larger radius.
				}
				return count;
			}

			// Reset the iterator on this node and children.
			void reset() {
				flush();
				if(!m_split) {
					m_iterItems.resize(m_count);
					load(m_iterItems);
					m_iter = m_iterItems.begin();
				} else {
					for(int i = 3; i >= 0; --i) {
						if(m_nodes[i].get()) {
							m_nodes[i]->reset();
							m_iterIdx = i;
						}
					}
				}
			}

			// Get the next item in this subtree.
			bool next(T& item) {
				if(m_split) {
					while(m_iterIdx < 4) {
						if(m_nodes[m_iterIdx].get()) {
							if(m_nodes[m_iterIdx]->next(item))
								return true;
						}
						++m_iterIdx;
					}
				} else if(m_iter != m_iterItems.end()) {
					item = *m_iter;
					++m_iter;
					return true;
				}
				m_iterItems.clear();
				return false;
			}

			void flush() {
				if(!m_split) {
					if(!m_items.empty()) {
						std::lock_guard<std::mutex> lk(m_fmtx);
						std::FILE* f = std::fopen(m_fpath.c_str(), "rb+");
						if(!f) {
							f = std::fopen(m_fpath.c_str(), "wb");
							if(!f)
								g_runerr("Can't open file: " << m_fpath);
						}
						std::fseek(f, m_fpos, SEEK_SET);
						int written = 0;
						if(!(written = std::fwrite(m_items.data(), sizeof(T), m_items.size(), f)))
							g_runerr("Failed to write items.");
						std::fclose(f);
						m_fpos += sizeof(T) * written;
						m_items.clear();
					}
				} else {
					for(auto& t : m_nodes)
						t->flush();
				}
			}

			~FQTree() {
			}

		};

	}
}
#endif
<|MERGE_RESOLUTION|>--- conflicted
+++ resolved
@@ -39,28 +39,6 @@
 		template <class T>
 		class QTree {
 		protected:
-<<<<<<< HEAD
-=======
-			// The geographic boundary corresponding to this tree. Will be reshaped to a square
-			// using the longer side.
-			Bounds m_bounds;
-			// The four sub-quads
-			std::vector<QTree*> m_nodes;
-			// The list of items stored in the current node if not split.
-			std::list<T> m_items;
-			// The max tree depth. TODO: Should be small enough to prevent degenerate nodes.
-			uint32_t m_maxDepth;
-			// Max number of items before splitting a node.
-			uint32_t m_maxCount;
-			// The depth of the current node.
-			uint32_t m_depth;
-			// An index for traversing the current node's sub-nodes.
-			uint8_t m_iterIdx;
-			// True if the current node has been split.
-			bool m_split;
->>>>>>> branch 'master' of git@github.com:rskelly/libgeo
-
-<<<<<<< HEAD
 			Bounds m_bounds; 		///<! The geographic boundary corresponding to this tree. Will be reshaped to a square using the longer side.
 			std::list<T> m_items;	///<! The list of items stored in the current node if not split.
 			QTree* m_nodes[4];		///<! The four sub-quads
@@ -69,9 +47,6 @@
 			uint32_t m_depth;		///<! The depth of the current node.
 			uint8_t m_iterIdx; 		///<! An index for traversing the current node's sub-nodes.
 			bool m_split;			///<! True if the current node has been split.
-=======
-			typename std::list<T>::iterator m_iter;
->>>>>>> branch 'master' of git@github.com:rskelly/libgeo
 
 			typename std::list<T>::iterator m_iter; ///<! An iterator for traversing the current node's items.
 
@@ -93,11 +68,7 @@
 			 */
 			QTree* node(uint8_t idx) {
 				if(!m_nodes[idx]) {
-<<<<<<< HEAD
 					Bounds bounds;
-=======
-					Bounds bounds(m_bounds);
->>>>>>> branch 'master' of git@github.com:rskelly/libgeo
 					if(idx & 1) {
 						bounds.minx(m_bounds.midx());
 					} else {
@@ -167,18 +138,12 @@
 				m_depth(depth),
 				m_iterIdx(0),
 				m_split(false) {
-<<<<<<< HEAD
 				for(int i = 0; i < 4; ++i)
 					m_nodes[i] = nullptr;
-=======
-
-				m_nodes = {nullptr,nullptr,nullptr,nullptr};
->>>>>>> branch 'master' of git@github.com:rskelly/libgeo
 			}
 
 		public:
 
-<<<<<<< HEAD
 			/**
 			 * Construct a QTree with the given bounds, depth and count.
 			 *
@@ -189,19 +154,7 @@
 			QTree(const Bounds& bounds, int maxDepth, int maxCount) {
 				init(bounds, maxDepth, maxCount);
 			}
-=======
-			// Construct a QTree with the given bounds, depth and count.
-			QTree(const Bounds& bounds, int maxDepth, int maxCount) :
-				m_bounds(bounds),
-				m_nodes({nullptr, nullptr, nullptr, nullptr}),
-				m_maxDepth(maxDepth),
-				m_maxCount(maxCount),
-				m_depth(0),
-				m_iterIdx(0),
-				m_split(false) {
->>>>>>> branch 'master' of git@github.com:rskelly/libgeo
-
-<<<<<<< HEAD
+
 			/**
 			 * Initialize a QTree with the given bounds, depth and count.
 			 *
@@ -220,9 +173,6 @@
 				m_depth = 0;
 				m_split = false;
 				m_iterIdx = 0;
-=======
-				m_nodes = {nullptr,nullptr,nullptr,nullptr};
->>>>>>> branch 'master' of git@github.com:rskelly/libgeo
 				m_bounds.cube();
 			}
 
@@ -501,15 +451,8 @@
 			}
 
 			~QTree() {
-<<<<<<< HEAD
 				for(int i = 0; i < 4; ++i)
 					if(m_nodes[i]) delete m_nodes[i];
-=======
-				for(int i = 0; i < 4; ++i) {
-					if(m_nodes[i])
-						delete m_nodes[i];
-				}
->>>>>>> branch 'master' of git@github.com:rskelly/libgeo
 			}
 
 		};
