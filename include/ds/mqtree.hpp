/*
 * This is wrapper around the ANN KDTree.
 *
 *  Created on: Nov 17, 2017
 *      Author: rob
 */

#ifndef INCLUDE_DS_MQTREE_HPP_
#define INCLUDE_DS_MQTREE_HPP_

#include <unistd.h>
#include <sys/types.h>
#include <sys/stat.h>
#include <fcntl.h>

#include <cstdlib>
#include <vector>
#include <algorithm>
#include <iterator>
#include <unordered_map>
#include <unordered_set>

#include "geo.hpp"
#include "util.hpp"

using namespace geo::util;

namespace geo {
namespace ds {

template <class T>
class lrunode {
public:

	std::vector<T> cache;
	lrunode* left;
	lrunode* right;
	size_t idx;

	void load(size_t idx) {
		if(idx == this->idx)
			return;

		this->idx = idx;

		int handle, pos;
		size_t size = cache.size();
		std::string file = "/tmp/" + std::to_string(idx);

		if((handle = open(file.c_str(), O_RDONLY|O_EXCL, S_IRWXU)) > 0) {
			if((pos = lseek(handle, 0, SEEK_END)) > 0) {
				lseek(handle, 0, SEEK_SET);
				if(read(handle, &size, sizeof(size_t)) > 0) {
					cache.resize(size);
					read(handle, cache.data(), size * sizeof(T));
				}
			}
			close(handle);

		} else {

			cache.resize(0);

		}
	}

	void flush() {

		if(cache.empty())
			return;

		int handle, pos;
		size_t size = cache.size();
		std::string file = "/tmp/" + std::to_string(idx);

		if((handle = open(file.c_str(), O_WRONLY|O_EXCL|O_CREAT|O_TRUNC, S_IRWXU)) > -1) {

			if(!write(handle, &size, sizeof(size_t)))
				std::cerr << "Failed to write cache size.\n";
			if(!write(handle, cache.data(), size * sizeof(T)))
				std::cerr << "Failed to write cache.\n";
			close(handle);

		}

		cache.resize(0);

	}

};

template <class T>
class lru {
private:
	lrunode<T>* m_first;
	lrunode<T>* m_last;
	std::unordered_map<size_t, lrunode<T>*> m_nodes;
	std::unordered_set<size_t> m_idxs;
	size_t m_size;

	void movelast(lrunode<T>* node) {
		if(!m_last) {
			m_first = m_last = node;
		} else if(node != m_last) {
			if(node->left)
				node->left->right = node->right;
			if(node->right)
				node->right->left = node->left;
			m_last->right = node;
			node->left = m_last;
			node->right = nullptr;
			m_last = node;
		}
	}

public:

	lru(size_t size = 1000) :
		m_first(nullptr), m_last(nullptr),
		m_size(size) {
	}

	std::vector<T>& cache(size_t idx) {
		m_idxs.insert(idx);
		lrunode<T>* n = nullptr;
		if(m_nodes.find(idx) != m_nodes.end()) {
			n = m_nodes[idx];
		} else if(m_nodes.size() < m_size) {
			n = new lrunode<T>();
			m_nodes[idx] = n;
			n->load(idx);
		} else {
			n = m_first;
			n->flush();
			n->load(idx);
		}
		if(n != m_last)
			movelast(n);
		return n->cache;
	}

	void clear() {
		for(const size_t& idx : m_idxs) {
			std::string file = "/tmp/" + std::to_string(idx);
			util::rem(file);
		}
		for(auto& it : m_nodes)
			delete it.second;
	}

	~lru() {
		clear();
	}
};

/**
 * A file-backed qtree.
 *
 * It is assumed that the template is a class with a [] operator
 * which will return a value corresponding to the dimension,
 * which is the modulus of the given index.
 */
template <class T>
class mqtree {
public:
	enum Mode {
		Memory,
		File
	};

private:

	double m_minx, m_miny;				///<! The minimum x and y coordinates. Used for shifting coordinates.
	double m_maxx, m_maxy;				///<! The minimum x and y coordinates. Used for shifting coordinates.
	int m_tileCount;					///<! The number of tiles, or files that can be created to store blocks of points.
	double m_tileSize;					///<! The tile size required to achieve the tile count given the data extent.
	int m_cols;
	int m_rows;
	std::unordered_map<size_t, std::vector<T>> m_mem;	///<! Vectors for items. For memory mode.
	std::unordered_map<size_t, int> m_counts;			///<! Number of points in each file.
	int m_size;
	Mode m_mode;										///<! Mode.
	lru<T> m_lru;

	/**
	 * Get the cache object associated with the index.
	 *
	 * Return file-backed or memory version depending on mode.
	 */
	std::vector<T>& cache(size_t idx) {
		if(m_mode == File) {
			return m_lru.cache(idx);
		} else {
			return m_mem[idx];
		}
	}

public:

	/**
	 * Construct an mqtree.
	 *
	 * \param scale The scale factor for decreasing the precision of the data.
	 * \param limit The memory threshold (bytes) that triggers the use of file-backed storage.
	 * \param minx The minimum x coordinate.
	 * \param miny The minimum y coordinate.
	 * \param minx The maximum x coordinate.
	 * \param miny The maximum y coordinate.
	 * \param maxTiles the maximum number of tiles, or files, created to store blocks of points.
	 */
	mqtree<T>(double minx, double miny, double maxx, double maxy, int tileCount, Mode mode = Memory) :
		m_minx(minx), m_miny(miny),
		m_maxx(maxx), m_maxy(maxy),
		m_tileCount(tileCount),
		m_size(0), m_mode(mode) {

		double w = m_maxx - m_minx;
		double h = m_maxy - m_miny;
		m_tileSize = std::max(w / std::sqrt(m_tileCount), h / std::sqrt(m_tileCount));
		m_cols = (int) std::ceil(w / m_tileSize);
		m_rows = (int) std::ceil(h / m_tileSize);
		m_tileCount = m_cols * m_rows;
	}

	/**
	 * Add a single item to the tree. Must (re)build before using.
	 *
	 * \param item An item.
	 */
	void add(const T& item) {
<<<<<<< HEAD

		if(!contains(item.x(), item.y()))
			return;

=======
		if(!contains(item.x(), item.y()))
			return;
>>>>>>> 8d7b1f69
		int col = (int) (item.x() - m_minx) / (m_maxx - m_minx) * m_cols;
		int row = (int) (item.y() - m_miny) / (m_maxy - m_miny) * m_rows;
		size_t idx = row * m_cols + col;
		cache(idx).push_back(item);
		++m_counts[idx];
		++m_size;
	}

	/**
	 * Add a vector of items to the tree. Must (re)build before using.
	 *
	 * \param items A vector of items.
	 */
	void add(std::vector<T>& items) {
		for(const T& item : items)
			add(item);
	}

	/**
	 * Clear the tree and remove all items.
	 */
	void clear() {
		if(m_mode == File) {
			m_lru.clear();
		} else {
			m_mem.clear();
		}
		m_size = 0;
	}

	/**
	 * Returns true if the tree contains the point within its bounds.
	 * If the radius is given, points within that distance are considered
	 * contained.
	 *
	 * \param x The x coordinate.
	 * \param y The y coordinate.
	 * \return True if the tree contains the point within the radius.
	 */
	bool contains(double x, double y, double radius = 0) {
		return (x >= m_minx - radius && x <= m_maxx + radius && y >= m_miny - radius && y <= m_maxy + radius);
 	}

	/**
	 * Return the number of items in the tree.
	 *
	 * \return The number of items in the tree.
	 */
	size_t size() const {
		return m_size;
	}

	/**
	 * Return the n neares neighbours to the given point.
	 *
	 * \param pt A search point.
	 * \param n The number results.
	 * \param iter An insert iterator.
	 * \return The number of items found.
	 */
	template <class TIter>
	size_t knn(const T& pt, size_t n, TIter iter) {
		g_runerr("Not implemented.")
		return 0;
	}

	/**
	 * Search for points within the given radius.
	 *
	 * \param pt The search point.
	 * \param radius The search radius.
	 * \param piter The insert iterator for result points.
	 * \return The number of items found.
	 */
	template <class TIter>
	size_t search(const T& pt, double radius, TIter piter) {

		int rr = (int) std::ceil(radius / m_tileSize);
		int col = (int) (pt.x() - m_minx) / (m_maxx - m_minx) * m_cols;
		int row = (int) (pt.y() - m_miny) / (m_maxy - m_miny) * m_rows;
		int col0 = std::max(0, col - rr);
		int col1 = std::min(m_cols - 1, col + rr);
		int row0 = std::max(0, row - rr);
		int row1 = std::min(m_rows - 1, row + rr);

		size_t count = 0;
		for(int r = row0; r <= row1; ++r) {
			for(int c = col0; c <= col1; ++c) {
				size_t idx = r * m_cols + c;
				for(const T& p : cache(idx)) {
					if(std::pow(pt.x() - p.x(), 2.0) + std::pow(pt.y() - p.y(), 2.0) <= radius * radius) {
						*piter = p;
						++piter;
						++count;
					}
				}
			}
		}

		return count;
	}

	~mqtree() {
		clear();
	}

};

}
}



#endif /* INCLUDE_DS_MQTREE_HPP_ */<|MERGE_RESOLUTION|>--- conflicted
+++ resolved
@@ -228,15 +228,8 @@
 	 * \param item An item.
 	 */
 	void add(const T& item) {
-<<<<<<< HEAD
-
 		if(!contains(item.x(), item.y()))
 			return;
-
-=======
-		if(!contains(item.x(), item.y()))
-			return;
->>>>>>> 8d7b1f69
 		int col = (int) (item.x() - m_minx) / (m_maxx - m_minx) * m_cols;
 		int row = (int) (item.y() - m_miny) / (m_maxy - m_miny) * m_rows;
 		size_t idx = row * m_cols + col;
