--- conflicted
+++ resolved
@@ -33,12 +33,8 @@
             GTMultiPoint = 4,
             GTMultiLine = 5,
             GTMultiPolygon = 6,
-<<<<<<< HEAD
-			GTPoint3D = 7
-=======
 			GTPointZ = 7,
 			GTMultiPolygonZ = 8
->>>>>>> 023dd416
         };
 
         enum FieldType {
@@ -179,17 +175,7 @@
 
             uint64_t getGeomCount() const;
 
-<<<<<<< HEAD
-            void dropFields(const std::vector<std::string>& names);
-
-            void addField(const std::string& name, FieldType type, bool index = false);
-
-            void renameField(const std::string& fromName, const std::string& toName);
-
-            void execute(std::string& sql);
-=======
             void execute(const std::string& sql);
->>>>>>> 023dd416
 
             void begin();
 
