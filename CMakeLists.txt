--- conflicted
+++ resolved
@@ -168,14 +168,10 @@
 	add_executable (rastermatch src/apps/rastermatch.cpp)
 	target_link_libraries (rastermatch geoutil geoann georaster ${GDAL_LIBRARY})
 
-<<<<<<< HEAD
-	install(TARGETS pc2grid pc2tile rastermatch geopc georaster geoinfo geoutil geoann RUNTIME DESTINATION bin LIBRARY DESTINATION lib) 
-=======
-	add_executable (rbf src/tests/rbf.cpp)
+	#add_executable (rbf src/tests/rbf.cpp)
 	#target_link_libraries (rbf)
 
-	install(TARGETS pc2grid pc2tile geopc georaster geoinfo geoutil geoann RUNTIME DESTINATION bin LIBRARY DESTINATION lib) 
->>>>>>> c2750d52
+	install(TARGETS pc2grid pc2tile rastermatch geopc georaster geoinfo geoutil geoann RUNTIME DESTINATION bin LIBRARY DESTINATION lib) 
 
 else()
 
